--- conflicted
+++ resolved
@@ -9,11 +9,7 @@
 AUTHOR = "Travis Logan"
 AUTHOR_EMAIL = "logan.travis@ouranos.ca"
 REQUIRES_PYTHON = ">=3.6.0"
-<<<<<<< HEAD
-VERSION = "0.23.1-beta"
-=======
 VERSION = "0.23.2-beta"
->>>>>>> ae817b28
 LICENSE = "Apache Software License 2.0"
 
 with open("README.rst") as readme_file:
