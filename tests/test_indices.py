#!/usr/bin/env python
# -*- coding: utf-8 -*-


# Tests for `xclim` package.
#
# We want to tests multiple things here:
#  - that data results are correct
#  - that metadata is correct and complete
#  - that missing data are handled appropriately
#  - that various calendar formats and supported
#  - that non-valid input frequencies or holes in the time series are detected
#
#
# For correctness, I think it would be useful to use a small dataset and run the original ICCLIM indicators on it,
# saving the results in a reference netcdf dataset. We could then compare the hailstorm output to this reference as
# a first line of defense.


# import cftime
import calendar
import os

import numpy as np
import pandas as pd
import pytest
import xarray as xr

import xclim.indices as xci

xr.set_options(enable_cftimeindex=True)

TESTS_HOME = os.path.abspath(os.path.dirname(__file__))
TESTS_DATA = os.path.join(TESTS_HOME, 'testdata')
K2C = 273.15


class TestMaxNDayPrecipitationAmount:

    def time_series(self, values):
        coords = pd.date_range('7/1/2000', periods=len(values), freq=pd.DateOffset(days=1))
        return xr.DataArray(values, coords=[coords, ], dims='time',
                            attrs={'standard_name': 'precipitation_flux',
                                   'cell_methods': 'time: sum (interval: 1 day)',
                                   'units': 'mm'})

    # test 2 day max precip
    def test_single_max(self):
        a = self.time_series(np.array([3, 4, 20, 20, 0, 6, 9, 25, 0, 0]))
        rxnday = xci.max_n_day_precipitation_amount(a, 2)
        assert rxnday == 40
        assert rxnday.time.dt.year == 2000

    # test whether sum over entire length is resolved
    def test_sumlength_max(self):
        a = self.time_series(np.array([3, 4, 20, 20, 0, 6, 9, 25, 0, 0]))
        rxnday = xci.max_n_day_precipitation_amount(a, len(a))
        assert rxnday == a.sum('time')
        assert rxnday.time.dt.year == 2000

    # test whether non-unique maxes are resolved
    def test_multi_max(self):
        a = self.time_series(np.array([3, 4, 20, 20, 0, 6, 15, 25, 0, 0]))
        rxnday = xci.max_n_day_precipitation_amount(a, 2)
        assert rxnday == 40
        assert len(rxnday) == 1
        assert rxnday.time.dt.year == 2000


class TestMax1DayPrecipitationAmount:

    def time_series(self, values):
        coords = pd.date_range('7/1/2000', periods=len(values), freq=pd.DateOffset(days=1))
        return xr.DataArray(values, coords=[coords, ], dims='time',
                            attrs={'standard_name': 'precipitation_flux',
                                   'cell_methods': 'time: sum (interval: 1 day)',
                                   'units': 'mm'})

    # test max precip
    def test_single_max(self):
        a = self.time_series(np.array([3, 4, 20, 0, 0]))
        rx1day = xci.max_1day_precipitation_amount(a)
        assert rx1day == 20
        assert rx1day.time.dt.year == 2000

    # test whether repeated maxes are resolved
    def test_multi_max(self):
        a = self.time_series(np.array([20, 4, 20, 20, 0]))
        rx1day = xci.max_1day_precipitation_amount(a)
        assert rx1day == 20
        assert rx1day.time.dt.year == 2000
        assert len(rx1day) == 1

    # test whether uniform maxes are resolved
    def test_uniform_max(self):
        a = self.time_series(np.array([20, 20, 20, 20, 20]))
        rx1day = xci.max_1day_precipitation_amount(a)
        assert rx1day == 20
        assert rx1day.time.dt.year == 2000
        assert len(rx1day) == 1

    # test nan behavior
    def test_nan_max(self):
        from xclim.precip import R1Max

        a = self.time_series(np.array([20, np.nan, 20, 20, 0]))
        r1max = R1Max()
        rx1day = r1max(a)
        assert np.isnan(rx1day)


class TestConsecutiveFrostDays:
    def time_series(self, values):
        coords = pd.date_range('7/1/2000', periods=len(values), freq=pd.DateOffset(days=1))
        return xr.DataArray(values, coords=[coords, ], dims='time',
                            attrs={'standard_name': 'air_temperature',
                                   'cell_methods': 'time: minimum within days',
                                   'units': 'K'})

    def test_one_freeze_day(self):
        a = self.time_series(np.array([3, 4, 5, -1, 3]) + K2C)
        cfd = xci.consecutive_frost_days(a)
        assert cfd == 1
        assert cfd.time.dt.year == 2000

    def test_no_freeze(self):
        a = self.time_series(np.array([3, 4, 5, 1, 3]) + K2C)
        cfd = xci.consecutive_frost_days(a)
        assert cfd == 0

    @pytest.mark.skip("This is probably badly defined anyway...")
    def test_all_year_freeze(self):
        a = self.time_series(np.zeros(365) + K2C - 10)
        cfd = xci.consecutive_frost_days(a)
        assert cfd == 365


class TestCoolingDegreeDays:
    def time_series(self, values):
        coords = pd.date_range('7/1/2000', periods=len(values), freq=pd.DateOffset(days=1))
        return xr.DataArray(values, coords=[coords, ], dims='time',
                            attrs={'standard_name': 'air_temperature',
                                   'cell_methods': 'time: mean within days',
                                   'units': 'K'})

    def test_no_cdd(self):
        a = self.time_series(np.array([10, 15, -5, 18]) + K2C)
        cdd = xci.cooling_degree_days(a)
        assert cdd == 0

    def test_cdd(self):
        a = self.time_series(np.array([20, 25, -15, 19]) + K2C)
        cdd = xci.cooling_degree_days(a)
        assert cdd == 10

    def test_attrs(self):
        a = self.time_series(np.array([20, 25, -15, 19]) + K2C)
        cdd = xci.cooling_degree_days(a)
        assert cdd.standard_name == 'cooling_degree_days'
        assert cdd.long_name == 'cooling degree days'
        assert cdd.units == 'K*day'
        assert cdd.description


class TestPrcpTotal:
    # build test data for different calendar
    time_std = pd.date_range('2000-01-01', '2010-12-31', freq='D')
    da_std = xr.DataArray(time_std.year, coords=[time_std], dims='time')

    # calendar 365_day and 360_day not tested for now since xarray.resample
    # does not support other calendars than standard
    #
    # units = 'days since 2000-01-01 00:00'
    # time_365 = cftime.num2date(np.arange(0, 10 * 365), units, '365_day')
    # time_360 = cftime.num2date(np.arange(0, 10 * 360), units, '360_day')
    # da_365 = xr.DataArray(np.arange(time_365.size), coords=[time_365], dims='time')
    # da_360 = xr.DataArray(np.arange(time_360.size), coords=[time_360], dims='time')

    def test_yearly(self):
        da_std = self.da_std
        out_std = xci.prcp_tot(da_std, units='mm')
        # l_years = np.unique(da_std.time.dt.year) TODO: Unused local variables are a PEP8 violation
        target = [(365 + calendar.isleap(y)) * y for y in np.unique(da_std.time.dt.year)]
        assert (np.allclose(target, out_std.values))


<<<<<<< HEAD
class Test_wet_days():
    # testing of wet_day and daily_intensity, both are related

    nc_file = 'testdata/NRCANdaily/nrcan_canada_daily_pr_1990.nc'

    def test_3d_data_with_nans(self):

        # test with 3d data
        pr = xr.open_dataset(self.nc_file).pr
        pr = pr * 86400.
        pr['units'] = 'mm'
        # put a nan somewhere
        pr.values[10, 1, 0] = np.nan

        # compute wet days with both skipna options
        pr_min = 5.
        wd = xci.wet_days(pr, pr_min=pr_min, freq='MS', skipna=False)
        wds = xci.wet_days(pr, pr_min=pr_min, freq='MS', skipna=True)

        # check some vector with and without a nan
        x1 = pr[:31, 0, 0].values
        x2 = pr[:31, 1, 0].values
        wd1 = ((x1 >= pr_min) * 1).sum()
        wd2 = ((x2 >= pr_min) * 1).sum()
        assert (wd1 == wd.values[0, 0, 0])
        assert (wd1 == wds.values[0, 0, 0])
        assert (np.isnan(wd.values[0, 1, 0]))
        assert (wd2 == wds.values[0, 1, 0])

        # make sure that vecotre with all nans gives nans wathever skipna
        assert (np.isnan(wd.values[0, -1, -1]))
        assert (np.isnan(wds.values[0, -1, -1]))

class Test_daily_intensity():
    # testing of wet_day and daily_intensity, both are related

    nc_file = 'testdata/NRCANdaily/nrcan_canada_daily_pr_1990.nc'

    def test_3d_data_with_nans(self):

        # test with 3d data
        pr = xr.open_dataset(self.nc_file).pr
        pr = pr * 86400.
        pr['units'] = 'mm'
        # put a nan somewhere
        pr.values[10, 1, 0] = np.nan

        # compute with both skipna options
        pr_min = 2.
        di = xci.daily_intensity(pr, pr_min=pr_min, freq='MS', skipna = False)
        dis = xci.daily_intensity(pr, pr_min=pr_min, freq='MS', skipna=True)

        x1 = pr[:31, 0, 0].values
        x2 = pr[:31, 1, 0].values
        x3 = pr[:31, -1, -1].values

        di1 = x1[x1 >= pr_min].mean()
        buffer = np.ma.masked_invalid(x2)
        di2 = buffer[buffer >= pr_min].mean()

        assert (np.allclose(di1, di.values[0, 0, 0]))
        assert (np.allclose(di1, dis.values[0, 0, 0]))
        assert (np.isnan(di.values[0, 1, 0]))
        assert (np.allclose(di2, dis.values[0, 1, 0]))
        assert (np.isnan(di.values[0, -1, -1]))
        assert (np.isnan(dis.values[0, -1, -1]))

        
class Test_tx_min():
=======
class TestTxMin:
>>>>>>> 2f841c1f
    def time_series(self, values):
        coords = pd.date_range('7/1/2000', periods=len(values), freq=pd.DateOffset(days=1))
        return xr.DataArray(values, coords=[coords, ], dims='time',
                            attrs={'standard_name': 'air_temperature',
                                   'cell_methods': 'time: maximum within days',
                                   'units': 'K'})


# I'd like to parametrize some of these tests so we don't have to write individual tests for each indicator.
@pytest.mark.skip('')
class TestTG:
    def test_cmip3(self, cmip3_day_tas):  # This fails, xarray chokes on the time dimension. Unclear why.
        # rd = xci.TG(cmip3_day_tas)
        pass

    def compare_against_icclim(self, cmip3_day_tas):
        pass


@pytest.fixture(scope="session")
def cmip3_day_tas():
    # xr.set_options(enable_cftimeindex=False)
    ds = xr.open_dataset(os.path.join(TESTS_DATA, 'cmip3', 'tas.sresb1.giss_model_e_r.run1.atm.da.nc'))
    yield ds.tas
    ds.close()


@pytest.fixture
def response():
    """Sample pytest fixture.

    See more at: http://doc.pytest.org/en/latest/fixture.html
    """
    # import requests
    # return requests.get('https://github.com/audreyr/cookiecutter-pypackage')


def test_content(response):
    """Sample pytest test function with the pytest fixture as an argument."""
    # from bs4 import BeautifulSoup
    # assert 'GitHub' in BeautifulSoup(response.content).title.string<|MERGE_RESOLUTION|>--- conflicted
+++ resolved
@@ -184,7 +184,6 @@
         assert (np.allclose(target, out_std.values))
 
 
-<<<<<<< HEAD
 class Test_wet_days():
     # testing of wet_day and daily_intensity, both are related
 
@@ -221,7 +220,7 @@
 class Test_daily_intensity():
     # testing of wet_day and daily_intensity, both are related
 
-    nc_file = 'testdata/NRCANdaily/nrcan_canada_daily_pr_1990.nc'
+    nc_file = os.path.join(TESTS_DATA, 'NRCANdaily/nrcan_canada_daily_pr_1990.nc')
 
     def test_3d_data_with_nans(self):
 
@@ -252,11 +251,8 @@
         assert (np.isnan(di.values[0, -1, -1]))
         assert (np.isnan(dis.values[0, -1, -1]))
 
-        
-class Test_tx_min():
-=======
+
 class TestTxMin:
->>>>>>> 2f841c1f
     def time_series(self, values):
         coords = pd.date_range('7/1/2000', periods=len(values), freq=pd.DateOffset(days=1))
         return xr.DataArray(values, coords=[coords, ], dims='time',
