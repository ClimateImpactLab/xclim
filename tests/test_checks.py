import logging
from collections import namedtuple
from pathlib import Path

import numpy as np
import pandas as pd
import pytest
import xarray as xr

from xclim import set_options
<<<<<<< HEAD
from xclim.core.cfchecks import check_valid
from xclim.core.cfchecks import check_valid_temperature
from xclim.core.missing import at_least_n_valid
from xclim.core.missing import missing_any
from xclim.core.missing import missing_pct
from xclim.core.missing import missing_wmo
=======
from xclim.core import cfchecks
from xclim.core import datachecks
>>>>>>> cea4e673
from xclim.core.utils import ValidationError
from xclim.indicators.atmos import tg_mean

K2C = 273.15

TESTS_HOME = Path(__file__).absolute().parent
TESTS_DATA = Path(TESTS_HOME, "testdata")
set_options(cf_compliance="raise", data_validation="raise")
TestObj = namedtuple("TestObj", ["test"])


@pytest.mark.parametrize(
    "value,expected", [("a string", "a string"), ("a long string", "a * string")]
)
def test_check_valid_ok(value, expected):
    d = TestObj(value)
<<<<<<< HEAD
    check_valid(d, "test", expected)
=======
    cfchecks.check_valid(d, "test", expected)
>>>>>>> cea4e673


@pytest.mark.parametrize(
    "value,expected", [(None, "a string"), ("a long string", "a * strings")]
)
def test_check_valid_raise(value, expected):
    d = TestObj(value)
    with pytest.raises(ValidationError):
<<<<<<< HEAD
        check_valid(d, "test", expected)
=======
        cfchecks.check_valid(d, "test", expected)
>>>>>>> cea4e673


class TestDateHandling:
    tas_attrs = {
        "units": "K",
        "cell_methods": "time: mean within days",
        "standard_name": "air_temperature",
    }

    def test_assert_daily(self):
        n = 365  # one day short of a full year
        times = pd.date_range("2000-01-01", freq="1D", periods=n)
        da = xr.DataArray(np.arange(n), [("time", times)], attrs=self.tas_attrs)
        tg_mean(da)

    # Bad frequency
    def test_bad_frequency(self):
        with pytest.raises(ValidationError):
            n = 365
            times = pd.date_range("2000-01-01", freq="12H", periods=n)
            da = xr.DataArray(np.arange(n), [("time", times)], attrs=self.tas_attrs)
            tg_mean(da)

    # Missing one day between the two years
    def test_missing_one_day_between_two_years(self):
        with pytest.raises(ValidationError):
            n = 365
            times = pd.date_range("2000-01-01", freq="1D", periods=n)
            times = times.append(pd.date_range("2001-01-01", freq="1D", periods=n))
            da = xr.DataArray(np.arange(2 * n), [("time", times)], attrs=self.tas_attrs)
            tg_mean(da)

    # Duplicate dates
    def test_duplicate_dates(self):
        with pytest.raises(ValidationError):
            n = 365
            times = pd.date_range("2000-01-01", freq="1D", periods=n)
            times = times.append(pd.date_range("2000-12-29", freq="1D", periods=n))
            da = xr.DataArray(np.arange(2 * n), [("time", times)], attrs=self.tas_attrs)
            tg_mean(da)


def test_cf_compliance_options(tas_series, caplog):
    tas = tas_series(np.ones(365))
    tas.attrs["standard_name"] = "not the right name"

    with caplog.at_level(logging.INFO):
        with set_options(cf_compliance="log"):
<<<<<<< HEAD
            check_valid_temperature(tas, "degK")
=======
            cfchecks.check_valid_temperature(tas, "degK")
>>>>>>> cea4e673

            assert all([rec.levelname == "INFO" for rec in caplog.records])
            assert (
                "Variable has a non-conforming standard_name" in caplog.records[0].msg
            )
            assert "Variable has a non-conforming units" in caplog.records[1].msg

    with pytest.warns(UserWarning, match="Variable has a non-conforming"):
        with set_options(cf_compliance="warn"):
<<<<<<< HEAD
            check_valid_temperature(tas, "degK")
=======
            cfchecks.check_valid_temperature(tas, "degK")
>>>>>>> cea4e673

    with pytest.raises(
        ValidationError, match="Variable has a non-conforming standard_name"
    ):
        with set_options(cf_compliance="raise"):
<<<<<<< HEAD
            check_valid_temperature(tas, "degK")


class TestMissingAnyFills:
    def test_missing_days(self, tas_series):
        a = np.arange(360.0)
        a[5:10] = np.nan
        ts = tas_series(a)
        out = missing_any(ts, freq="MS")
        assert out[0]
        assert not out[1]

    def test_missing_months(self):
        n = 66
        times = pd.date_range("2001-12-30", freq="1D", periods=n)
        da = xr.DataArray(np.arange(n), [("time", times)])
        miss = missing_any(da, "MS")
        np.testing.assert_array_equal(miss, [True, False, False, True])

    def test_missing_years(self):
        n = 378
        times = pd.date_range("2001-12-31", freq="1D", periods=n)
        da = xr.DataArray(np.arange(n), [("time", times)])
        miss = missing_any(da, "YS")
        np.testing.assert_array_equal(miss, [True, False, True])

    def test_missing_season(self):
        n = 378
        times = pd.date_range("2001-12-31", freq="1D", periods=n)
        da = xr.DataArray(np.arange(n), [("time", times)])
        miss = missing_any(da, "Q-NOV")
        np.testing.assert_array_equal(miss, [True, False, False, False, True])

    def test_to_period_start(self, tasmin_series):
        a = np.zeros(365) + K2C + 5.0
        a[2] -= 20
        ts = tasmin_series(a)
        miss = missing_any(ts, freq="AS-JUL")
        np.testing.assert_equal(miss, [False])

    def test_to_period_end(self, tasmin_series):
        a = np.zeros(365) + K2C + 5.0
        a[2] -= 20
        ts = tasmin_series(a)
        miss = missing_any(ts, freq="A-JUN")
        np.testing.assert_equal(miss, [False])

    def test_month(self, tasmin_series):
        ts = tasmin_series(np.zeros(36))
        miss = missing_any(ts, freq="YS", month=7)
        np.testing.assert_equal(miss, [False])

        miss = missing_any(ts, freq="YS", month=8)
        np.testing.assert_equal(miss, [True])

        with pytest.raises(ValueError, match=r"No data for selected period."):
            missing_any(ts, freq="YS", month=1)

        miss = missing_any(ts, freq="YS", month=[7, 8])
        np.testing.assert_equal(miss, [True])

        ts = tasmin_series(np.zeros(76))
        miss = missing_any(ts, freq="YS", month=[7, 8])
        np.testing.assert_equal(miss, [False])

    def test_season(self, tasmin_series):
        ts = tasmin_series(np.zeros(360))
        miss = missing_any(ts, freq="YS", season="MAM")
        np.testing.assert_equal(miss, [False])

        miss = missing_any(ts, freq="YS", season="JJA")
        np.testing.assert_array_equal(miss, [True, True])

        miss = missing_any(ts, freq="YS", season="SON")
        np.testing.assert_equal(miss, [False])

    def test_no_freq(self, tasmin_series):
        ts = tasmin_series(np.zeros(360))

        miss = missing_any(ts, freq=None)
        np.testing.assert_array_equal(miss, False)

        t = list(range(31))
        t.pop(5)
        ts2 = ts.isel(time=t)
        miss = missing_any(ts2, freq=None)
        np.testing.assert_array_equal(miss, True)

        # With indexer
        miss = missing_any(ts, freq=None, month=[7])
        np.testing.assert_array_equal(miss, False)

        miss = missing_any(ts2, freq=None, month=[7])
        np.testing.assert_array_equal(miss, True)

    def test_hydro(self):
        fn = Path(TESTS_DATA, "Raven", "q_sim.nc")
        ds = xr.open_dataset(fn)
        miss = missing_any(ds.q_sim, freq="YS")
        np.testing.assert_array_equal(miss[:-1], False)
        np.testing.assert_array_equal(miss[-1], True)

        miss = missing_any(ds.q_sim, freq="YS", season="JJA")
        np.testing.assert_array_equal(miss, False)


class TestMissingWMO:
    def test_missing_days(self, tas_series):
        a = np.arange(360.0)
        a[5:7] = np.nan  # Number of missing values under acceptable limit in a month
        a[40:45] = np.nan  # Too many consecutive missing values
        a[70:92:2] = np.nan  # Too many non-consecutive missing values
        ts = tas_series(a)
        out = missing_wmo(ts, freq="MS")
        assert not out[0]
        assert out[1]
        assert out[2]

    def test_missing_days_in_quarter(self, tas_series):
        a = np.arange(360.0)
        a[5:16] = np.nan  # Number of missing values under acceptable limit in a month
        ts = tas_series(a)
        out = missing_wmo(ts, freq="QS-JAN")
        np.testing.assert_array_equal(out, [True, False, False, True])


class TestMissingPct:
    def test_missing_days(self, tas_series):
        a = np.arange(360.0)
        a[5:7] = np.nan  # Number of missing values under acceptable limit in a month
        a[40:45] = np.nan  # Too many missing values
        ts = tas_series(a)
        out = missing_pct(ts, freq="MS", tolerance=0.1)
        assert not out[0]
        assert out[1]


class TestAtLeastNValid:
    def test_at_least_n_valid(self, tas_series):
        a = np.arange(360.0)
        a[5:10] = np.nan  # Number of missing values under acceptable limit in a month
        a[40:55] = np.nan  # Too many missing values
        ts = tas_series(a)
        out = at_least_n_valid(ts, freq="MS", n=20)
        np.testing.assert_array_equal(out[:2], [False, True])
=======
            cfchecks.check_valid_temperature(tas, "degK")
>>>>>>> cea4e673
<|MERGE_RESOLUTION|>--- conflicted
+++ resolved
@@ -8,17 +8,7 @@
 import xarray as xr
 
 from xclim import set_options
-<<<<<<< HEAD
-from xclim.core.cfchecks import check_valid
-from xclim.core.cfchecks import check_valid_temperature
-from xclim.core.missing import at_least_n_valid
-from xclim.core.missing import missing_any
-from xclim.core.missing import missing_pct
-from xclim.core.missing import missing_wmo
-=======
 from xclim.core import cfchecks
-from xclim.core import datachecks
->>>>>>> cea4e673
 from xclim.core.utils import ValidationError
 from xclim.indicators.atmos import tg_mean
 
@@ -35,11 +25,7 @@
 )
 def test_check_valid_ok(value, expected):
     d = TestObj(value)
-<<<<<<< HEAD
-    check_valid(d, "test", expected)
-=======
     cfchecks.check_valid(d, "test", expected)
->>>>>>> cea4e673
 
 
 @pytest.mark.parametrize(
@@ -48,11 +34,7 @@
 def test_check_valid_raise(value, expected):
     d = TestObj(value)
     with pytest.raises(ValidationError):
-<<<<<<< HEAD
-        check_valid(d, "test", expected)
-=======
         cfchecks.check_valid(d, "test", expected)
->>>>>>> cea4e673
 
 
 class TestDateHandling:
@@ -101,11 +83,7 @@
 
     with caplog.at_level(logging.INFO):
         with set_options(cf_compliance="log"):
-<<<<<<< HEAD
-            check_valid_temperature(tas, "degK")
-=======
             cfchecks.check_valid_temperature(tas, "degK")
->>>>>>> cea4e673
 
             assert all([rec.levelname == "INFO" for rec in caplog.records])
             assert (
@@ -115,162 +93,10 @@
 
     with pytest.warns(UserWarning, match="Variable has a non-conforming"):
         with set_options(cf_compliance="warn"):
-<<<<<<< HEAD
-            check_valid_temperature(tas, "degK")
-=======
             cfchecks.check_valid_temperature(tas, "degK")
->>>>>>> cea4e673
 
     with pytest.raises(
         ValidationError, match="Variable has a non-conforming standard_name"
     ):
         with set_options(cf_compliance="raise"):
-<<<<<<< HEAD
-            check_valid_temperature(tas, "degK")
-
-
-class TestMissingAnyFills:
-    def test_missing_days(self, tas_series):
-        a = np.arange(360.0)
-        a[5:10] = np.nan
-        ts = tas_series(a)
-        out = missing_any(ts, freq="MS")
-        assert out[0]
-        assert not out[1]
-
-    def test_missing_months(self):
-        n = 66
-        times = pd.date_range("2001-12-30", freq="1D", periods=n)
-        da = xr.DataArray(np.arange(n), [("time", times)])
-        miss = missing_any(da, "MS")
-        np.testing.assert_array_equal(miss, [True, False, False, True])
-
-    def test_missing_years(self):
-        n = 378
-        times = pd.date_range("2001-12-31", freq="1D", periods=n)
-        da = xr.DataArray(np.arange(n), [("time", times)])
-        miss = missing_any(da, "YS")
-        np.testing.assert_array_equal(miss, [True, False, True])
-
-    def test_missing_season(self):
-        n = 378
-        times = pd.date_range("2001-12-31", freq="1D", periods=n)
-        da = xr.DataArray(np.arange(n), [("time", times)])
-        miss = missing_any(da, "Q-NOV")
-        np.testing.assert_array_equal(miss, [True, False, False, False, True])
-
-    def test_to_period_start(self, tasmin_series):
-        a = np.zeros(365) + K2C + 5.0
-        a[2] -= 20
-        ts = tasmin_series(a)
-        miss = missing_any(ts, freq="AS-JUL")
-        np.testing.assert_equal(miss, [False])
-
-    def test_to_period_end(self, tasmin_series):
-        a = np.zeros(365) + K2C + 5.0
-        a[2] -= 20
-        ts = tasmin_series(a)
-        miss = missing_any(ts, freq="A-JUN")
-        np.testing.assert_equal(miss, [False])
-
-    def test_month(self, tasmin_series):
-        ts = tasmin_series(np.zeros(36))
-        miss = missing_any(ts, freq="YS", month=7)
-        np.testing.assert_equal(miss, [False])
-
-        miss = missing_any(ts, freq="YS", month=8)
-        np.testing.assert_equal(miss, [True])
-
-        with pytest.raises(ValueError, match=r"No data for selected period."):
-            missing_any(ts, freq="YS", month=1)
-
-        miss = missing_any(ts, freq="YS", month=[7, 8])
-        np.testing.assert_equal(miss, [True])
-
-        ts = tasmin_series(np.zeros(76))
-        miss = missing_any(ts, freq="YS", month=[7, 8])
-        np.testing.assert_equal(miss, [False])
-
-    def test_season(self, tasmin_series):
-        ts = tasmin_series(np.zeros(360))
-        miss = missing_any(ts, freq="YS", season="MAM")
-        np.testing.assert_equal(miss, [False])
-
-        miss = missing_any(ts, freq="YS", season="JJA")
-        np.testing.assert_array_equal(miss, [True, True])
-
-        miss = missing_any(ts, freq="YS", season="SON")
-        np.testing.assert_equal(miss, [False])
-
-    def test_no_freq(self, tasmin_series):
-        ts = tasmin_series(np.zeros(360))
-
-        miss = missing_any(ts, freq=None)
-        np.testing.assert_array_equal(miss, False)
-
-        t = list(range(31))
-        t.pop(5)
-        ts2 = ts.isel(time=t)
-        miss = missing_any(ts2, freq=None)
-        np.testing.assert_array_equal(miss, True)
-
-        # With indexer
-        miss = missing_any(ts, freq=None, month=[7])
-        np.testing.assert_array_equal(miss, False)
-
-        miss = missing_any(ts2, freq=None, month=[7])
-        np.testing.assert_array_equal(miss, True)
-
-    def test_hydro(self):
-        fn = Path(TESTS_DATA, "Raven", "q_sim.nc")
-        ds = xr.open_dataset(fn)
-        miss = missing_any(ds.q_sim, freq="YS")
-        np.testing.assert_array_equal(miss[:-1], False)
-        np.testing.assert_array_equal(miss[-1], True)
-
-        miss = missing_any(ds.q_sim, freq="YS", season="JJA")
-        np.testing.assert_array_equal(miss, False)
-
-
-class TestMissingWMO:
-    def test_missing_days(self, tas_series):
-        a = np.arange(360.0)
-        a[5:7] = np.nan  # Number of missing values under acceptable limit in a month
-        a[40:45] = np.nan  # Too many consecutive missing values
-        a[70:92:2] = np.nan  # Too many non-consecutive missing values
-        ts = tas_series(a)
-        out = missing_wmo(ts, freq="MS")
-        assert not out[0]
-        assert out[1]
-        assert out[2]
-
-    def test_missing_days_in_quarter(self, tas_series):
-        a = np.arange(360.0)
-        a[5:16] = np.nan  # Number of missing values under acceptable limit in a month
-        ts = tas_series(a)
-        out = missing_wmo(ts, freq="QS-JAN")
-        np.testing.assert_array_equal(out, [True, False, False, True])
-
-
-class TestMissingPct:
-    def test_missing_days(self, tas_series):
-        a = np.arange(360.0)
-        a[5:7] = np.nan  # Number of missing values under acceptable limit in a month
-        a[40:45] = np.nan  # Too many missing values
-        ts = tas_series(a)
-        out = missing_pct(ts, freq="MS", tolerance=0.1)
-        assert not out[0]
-        assert out[1]
-
-
-class TestAtLeastNValid:
-    def test_at_least_n_valid(self, tas_series):
-        a = np.arange(360.0)
-        a[5:10] = np.nan  # Number of missing values under acceptable limit in a month
-        a[40:55] = np.nan  # Too many missing values
-        ts = tas_series(a)
-        out = at_least_n_valid(ts, freq="MS", n=20)
-        np.testing.assert_array_equal(out[:2], [False, True])
-=======
-            cfchecks.check_valid_temperature(tas, "degK")
->>>>>>> cea4e673
+            cfchecks.check_valid_temperature(tas, "degK")