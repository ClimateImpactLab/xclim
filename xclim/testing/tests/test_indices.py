#!/usr/bin/env python
# -*- coding: utf-8 -*-
# Tests for `xclim` package.
#
# We want to tests multiple things here:
#  - that data results are correct
#  - that metadata is correct and complete
#  - that missing data are handled appropriately
#  - that various calendar formats and supported
#  - that non-valid input frequencies or holes in the time series are detected
#
#
# For correctness, I think it would be useful to use a small dataset and run the original ICCLIM indicators on it,
# saving the results in a reference netcdf dataset. We could then compare the hailstorm output to this reference as
# a first line of defense.
import calendar
import os

import numpy as np
import pandas as pd
import pytest
import xarray as xr

from xclim import indices as xci
from xclim.core.calendar import percentile_doy
from xclim.core.options import set_options
from xclim.core.units import ValidationError, convert_units_to, units
from xclim.testing import open_dataset

K2C = 273.15


# TODO: Obey the line below:
# PLEASE MAINTAIN ALPHABETICAL ORDER


class TestMaxNDayPrecipitationAmount:

    # test 2 day max precip
    def test_single_max(self, pr_series):
        a = pr_series(np.array([3, 4, 20, 20, 0, 6, 9, 25, 0, 0]))
        rxnday = xci.max_n_day_precipitation_amount(a, 2)
        assert rxnday == 40 * 3600 * 24
        assert rxnday.time.dt.year == 2000

    # test whether sum over entire length is resolved
    def test_sumlength_max(self, pr_series):
        a = pr_series(np.array([3, 4, 20, 20, 0, 6, 9, 25, 0, 0]))
        rxnday = xci.max_n_day_precipitation_amount(a, len(a))
        assert rxnday == a.sum("time") * 3600 * 24
        assert rxnday.time.dt.year == 2000

    # test whether non-unique maxes are resolved
    def test_multi_max(self, pr_series):
        a = pr_series(np.array([3, 4, 20, 20, 0, 6, 15, 25, 0, 0]))
        rxnday = xci.max_n_day_precipitation_amount(a, 2)
        assert rxnday == 40 * 3600 * 24
        assert len(rxnday) == 1
        assert rxnday.time.dt.year == 2000


class TestMax1DayPrecipitationAmount:
    @staticmethod
    def time_series(values):
        coords = pd.date_range(
            "7/1/2000", periods=len(values), freq=pd.DateOffset(days=1)
        )
        return xr.DataArray(
            values,
            coords=[coords],
            dims="time",
            attrs={
                "standard_name": "precipitation_flux",
                "cell_methods": "time: sum (interval: 1 day)",
                "units": "mm/day",
            },
        )

    # test max precip
    def test_single_max(self):
        a = self.time_series(np.array([3, 4, 20, 0, 0]))
        rx1day = xci.max_1day_precipitation_amount(a)
        assert rx1day == 20
        assert rx1day.time.dt.year == 2000

    # test whether repeated maxes are resolved
    def test_multi_max(self):
        a = self.time_series(np.array([20, 4, 20, 20, 0]))
        rx1day = xci.max_1day_precipitation_amount(a)
        assert rx1day == 20
        assert rx1day.time.dt.year == 2000
        assert len(rx1day) == 1

    # test whether uniform maxes are resolved
    def test_uniform_max(self):
        a = self.time_series(np.array([20, 20, 20, 20, 20]))
        rx1day = xci.max_1day_precipitation_amount(a)
        assert rx1day == 20
        assert rx1day.time.dt.year == 2000
        assert len(rx1day) == 1


class TestColdSpellDurationIndex:
    def test_simple(self, tasmin_series):
        i = 3650
        A = 10.0
        tn = (
            np.zeros(i)
            + A * np.sin(np.arange(i) / 365.0 * 2 * np.pi)
            + 0.1 * np.random.rand(i)
        )
        tn[10:20] -= 2
        tn = tasmin_series(tn)
        tn10 = percentile_doy(tn, per=10).sel(percentiles=10)

        out = xci.cold_spell_duration_index(tn, tn10, freq="YS")
        assert out[0] == 10
        assert out.units == "d"


class TestColdSpellDays:
    def test_simple(self, tas_series):
        a = np.zeros(365)
        a[10:20] -= 15  # 10 days
        a[40:43] -= 50  # too short -> 0
        a[80:100] -= 30  # at the end and beginning
        da = tas_series(a + K2C)

        out = xci.cold_spell_days(da, thresh="-10. C", freq="M")
        np.testing.assert_array_equal(out, [10, 0, 12, 8, 0, 0, 0, 0, 0, 0, 0, 0])
        assert out.units == "d"


class TestColdSpellFreq:
    def test_simple(self, tas_series):
        a = np.zeros(365)
        a[10:20] -= 15  # 10 days
        a[40:43] -= 50  # too short -> 0
        a[80:86] -= 30
        a[95:101] -= 30
        da = tas_series(a + K2C, start="1971-01-01")

        out = xci.cold_spell_frequency(da, thresh="-10. C", freq="M")
        np.testing.assert_array_equal(out, [1, 0, 1, 1, 0, 0, 0, 0, 0, 0, 0, 0])
        assert out.units == ""

        out = xci.cold_spell_frequency(da, thresh="-10. C", freq="YS")
        np.testing.assert_array_equal(out, 3)
        assert out.units == ""


class TestMaxConsecutiveFrostDays:
    def test_one_freeze_day(self, tasmin_series):
        a = tasmin_series(np.array([3, 4, 5, -1, 3]) + K2C)
        cfd = xci.maximum_consecutive_frost_days(a)
        assert cfd == 1
        assert cfd.time.dt.year == 2000

    def test_no_freeze(self, tasmin_series):
        a = tasmin_series(np.array([3, 4, 5, 1, 3]) + K2C)
        cfd = xci.maximum_consecutive_frost_days(a)
        assert cfd == 0

    def test_all_year_freeze(self, tasmin_series):
        a = tasmin_series(np.zeros(365) - 10 + K2C)
        cfd = xci.maximum_consecutive_frost_days(a)
        assert cfd == 365


class TestMaximumConsecutiveFrostFreeDays:
    def test_one_freeze_day(self, tasmin_series):
        a = tasmin_series(np.array([3, 4, 5, -1, 3]) + K2C)
        ffd = xci.maximum_consecutive_frost_free_days(a)
        assert ffd == 3
        assert ffd.time.dt.year == 2000

    def test_two_freeze_days_with_threshold(self, tasmin_series):
        a = tasmin_series(np.array([3, 4, 5, -0.8, -2, 3]) + K2C)
        ffd = xci.maximum_consecutive_frost_free_days(a, thresh="-1 degC")
        assert ffd == 4

    def test_no_freeze(self, tasmin_series):
        a = tasmin_series(np.array([3, 4, 5, 1, 3]) + K2C)
        ffd = xci.maximum_consecutive_frost_free_days(a)
        assert ffd == 5

    def test_all_year_freeze(self, tasmin_series):
        a = tasmin_series(np.zeros(365) - 10 + K2C)
        ffd = xci.maximum_consecutive_frost_free_days(a)
        assert np.all(ffd) == 0


class TestCoolingDegreeDays:
    def test_no_cdd(self, tas_series):
        a = tas_series(np.array([10, 15, -5, 18]) + K2C)
        cdd = xci.cooling_degree_days(a)
        assert cdd == 0
        assert cdd.units == "K d"

    def test_cdd(self, tas_series):
        a = tas_series(np.array([20, 25, -15, 19]) + K2C)
        cdd = xci.cooling_degree_days(a)
        assert cdd == 10


def test_corn_heat_units(tasmin_series, tasmax_series):
    tn = tasmin_series(np.array([-10, 5, 4, 3, 10]) + K2C)
    tx = tasmax_series(np.array([-5, 9, 10, 16, 20]) + K2C)

    out = xci.corn_heat_units(
        tn, tx, thresh_tasmin="4.44 degC", thresh_tasmax="10 degC"
    )
    np.testing.assert_allclose(out, [0, 0.504, 0, 8.478, 17.454])


class TestDailyFreezeThawCycles:
    def test_simple(self, tasmin_series, tasmax_series):
        mn = np.zeros(365)
        mx = np.zeros(365)

        # 5 days in 1st month
        mn[10:20] -= 1
        mx[10:15] += 1

        # 1 day in 2nd month
        mn[40:44] += [1, 1, -1, -1]
        mx[40:44] += [1, -1, 1, -1]

        mn = tasmin_series(mn + K2C)
        mx = tasmax_series(mx + K2C)
        out = xci.daily_freezethaw_cycles(mn, mx, freq="M")
        np.testing.assert_array_equal(out[:2], [5, 1])
        np.testing.assert_array_equal(out[2:], 0)

    def test_zeroed_thresholds(self, tasmin_series, tasmax_series):
        mn = np.zeros(365)
        mx = np.zeros(365)

        # 5 days in 1st month
        mn[10:20] -= 1
        mx[10:15] += 1

        # 1 day in 2nd month
        mn[40:44] += [1, 1, -1, -1]
        mx[40:44] += [1, -1, 1, -1]

        mn = tasmin_series(mn + K2C)
        mx = tasmax_series(mx + K2C)
        out = xci.daily_freezethaw_cycles(
            mn, mx, thresh_tasmax="0 degC", thresh_tasmin="0 degC", freq="M"
        )
        np.testing.assert_array_equal(out[:2], [5, 1])
        np.testing.assert_array_equal(out[2:], 0)


class TestDailyPrIntensity:
    def test_simple(self, pr_series):
        pr = pr_series(np.zeros(365))
        pr[3:8] += [0.5, 1, 2, 3, 4]
        out = xci.daily_pr_intensity(pr, thresh="1 kg/m**2/s")
        np.testing.assert_array_equal(out[0], 2.5 * 3600 * 24)

    def test_mm(self, pr_series):
        pr = pr_series(np.zeros(365))
        pr[3:8] += [0.5, 1, 2, 3, 4]
        pr.attrs["units"] = "mm/d"
        out = xci.daily_pr_intensity(pr, thresh="1 mm/day")
        np.testing.assert_array_almost_equal(out[0], 2.5)


class TestMaxPrIntensity:
    # Hourly indicator
    def test_simple(self, pr_hr_series):
        pr = pr_hr_series(np.zeros(24 * 36))
        pr[10:22] += np.arange(12)  # kg / m2 / s

        out = xci.max_pr_intensity(pr, window=1, freq="Y")
        np.testing.assert_array_almost_equal(out[0], 11)

        out = xci.max_pr_intensity(pr, window=12, freq="Y")
        np.testing.assert_array_almost_equal(out[0], 5.5)

        pr.attrs["units"] = "mm"
        with pytest.raises(ValidationError):
            xci.max_pr_intensity(pr, window=1, freq="Y")


class TestLastSpringFrost:
    def test_simple(self, tas_series):
        a = np.zeros(365)
        a[180:270] = 303.15
        tas = tas_series(a, start="2000/1/1")

        lsf = xci.last_spring_frost(tas)
        assert lsf == 180
        for attr in ["units", "is_dayofyear", "calendar"]:
            assert attr in lsf.attrs.keys()
        assert lsf.attrs["units"] == ""
        assert lsf.attrs["is_dayofyear"] == 1


class TestFirstDayBelow:
    def test_simple(self, tas_series):
        a = np.zeros(365)
        a[180:270] = 303.15
        tas = tas_series(a, start="2000/1/1")

        fdb = xci.first_day_below(tas)
        assert fdb == 271

        a[:] = 303.15
        tas = tas_series(a, start="2000/1/1")

        fdb = xci.first_day_below(tas)
        assert np.isnan(fdb)
        for attr in ["units", "is_dayofyear", "calendar"]:
            assert attr in fdb.attrs.keys()
        assert fdb.attrs["units"] == ""
        assert fdb.attrs["is_dayofyear"] == 1


class TestFirstDayAbove:
    def test_simple(self, tas_series):
        a = np.zeros(365) + 307
        a[180:270] = 270
        tas = tas_series(a, start="2000/1/1")

        fdb = xci.first_day_above(tas)
        assert fdb == 1

        fdb = xci.first_day_above(tas, after_date="07-01")
        assert fdb == 271

        a[:] = 270
        tas = tas_series(a, start="2000/1/1")

        fdb = xci.first_day_above(tas)
        assert np.isnan(fdb)
        for attr in ["units", "is_dayofyear", "calendar"]:
            assert attr in fdb.attrs.keys()
        assert fdb.attrs["units"] == ""
        assert fdb.attrs["is_dayofyear"] == 1


class TestDaysOverPrecipThresh:
    def test_simple(self, pr_series, per_doy):
        a = np.zeros(365)
        a[:8] = np.arange(8)
        pr = pr_series(a, start="1/1/2000")

        per = per_doy(np.zeros(366))
        per[5:] = 5

        out = xci.days_over_precip_thresh(pr, per, thresh="2 kg/m**2/s")
        np.testing.assert_array_almost_equal(out[0], 4)

        out = xci.fraction_over_precip_thresh(pr, per, thresh="2 kg/m**2/s")
        np.testing.assert_array_almost_equal(
            out[0], (3 + 4 + 6 + 7) / (3 + 4 + 5 + 6 + 7)
        )

    def test_quantile(self, pr_series):
        a = np.zeros(365)
        a[:8] = np.arange(8)
        pr = pr_series(a, start="1/1/2000")

        # Create synthetic percentile
        pr0 = pr_series(np.ones(365) * 5, start="1/1/2000")
        per = pr0.quantile(0.5, dim="time", keep_attrs=True)
        per.attrs["units"] = "kg m-2 s-1"  # This won't be needed with xarray 0.13

        out = xci.days_over_precip_thresh(pr, per, thresh="2 kg/m**2/s")
        np.testing.assert_array_almost_equal(
            out[0], 2
        )  # Only days 6 and 7 meet criteria.

    def test_nd(self, pr_ndseries):
        pr = pr_ndseries(np.ones((300, 2, 3)))
        pr0 = pr_ndseries(np.zeros((300, 2, 3)))
        per = pr0.quantile(0.5, dim="time", keep_attrs=True)
        per.attrs["units"] = "kg m-2 s-1"  # This won't be needed with xarray 0.13

        out = xci.days_over_precip_thresh(pr, per, thresh="0.5 kg/m**2/s")
        np.testing.assert_array_almost_equal(out, 300)


class TestFreshetStart:
    def test_simple(self, tas_series):
        tg = np.zeros(365) - 1
        w = 5

        i = 10
        tg[i : i + w - 1] += 6  # too short

        i = 20
        tg[i : i + w] += 6  # ok

        i = 30
        tg[i : i + w + 1] += 6  # Second valid condition, should be ignored.

        tg = tas_series(tg + K2C, start="1/1/2000")
        out = xci.freshet_start(tg, window=w)
        assert out[0] == tg.indexes["time"][20].dayofyear
        for attr in ["units", "is_dayofyear", "calendar"]:
            assert attr in out.attrs.keys()
        assert out.attrs["units"] == ""
        assert out.attrs["is_dayofyear"] == 1

    def test_no_start(self, tas_series):
        tg = np.zeros(365) - 1
        tg = tas_series(tg, start="1/1/2000")
        out = xci.freshet_start(tg)
        np.testing.assert_equal(out, [np.nan])


class TestGrowingDegreeDays:
    def test_simple(self, tas_series):
        a = np.zeros(365)
        a[0] = 5  # default thresh at 4
        da = tas_series(a + K2C)
        assert xci.growing_degree_days(da)[0] == 1


class TestGrowingSeasonEnd:
    @pytest.mark.parametrize(
        "d1,d2,mid_date,expected",
        [
            ("1950-01-01", "1951-01-01", "07-01", np.nan),  # No growing season
            ("2000-01-01", "2000-12-31", "07-01", 365),  # All year growing season
            ("2000-07-10", "2001-01-01", "07-01", np.nan),  # End happens before start
            ("2000-06-15", "2000-07-15", "07-01", 198),  # Normal case
            ("2000-06-15", "2000-07-25", "07-15", 208),  # PCC Case
            ("2000-06-15", "2000-07-15", "10-01", 275),  # Late mid_date
            ("2000-06-15", "2000-07-15", "01-10", np.nan),  # Early mid_date
        ],
    )
    def test_varying_mid_dates(self, tas_series, d1, d2, mid_date, expected):
        # generate a year of data
        tas = tas_series(np.zeros(365), start="2000/1/1")
        warm_period = tas.sel(time=slice(d1, d2))
        tas = tas.where(~tas.time.isin(warm_period.time), 280)
        gs_end = xci.growing_season_end(tas, mid_date=mid_date)
        np.testing.assert_array_equal(gs_end, expected)
        for attr in ["units", "is_dayofyear", "calendar"]:
            assert attr in gs_end.attrs.keys()
        assert gs_end.attrs["units"] == ""
        assert gs_end.attrs["is_dayofyear"] == 1


class TestGrowingSeasonLength:
    @pytest.mark.parametrize(
        "d1,d2,expected",
        [
            ("1950-01-01", "1951-01-01", 0),  # No growing season
            ("2000-01-01", "2000-12-31", 365),  # All year growing season
            ("2000-07-10", "2001-01-01", np.nan),  # End happens before start
            ("2000-06-15", "2001-01-01", 199),  # No end
            ("2000-06-15", "2000-07-15", 31),  # Normal case
        ],
    )
    def test_simple(self, tas_series, d1, d2, expected):
        # test for different growing length

        # generate a year of data
        tas = tas_series(np.zeros(365), start="2000/1/1")
        warm_period = tas.sel(time=slice(d1, d2))
        tas = tas.where(~tas.time.isin(warm_period.time), 280)
        gsl = xci.growing_season_length(tas)
        np.testing.assert_array_equal(gsl, expected)

    def test_southhemisphere(self, tas_series):
        tas = tas_series(np.zeros(2 * 365), start="2000/1/1")
        warm_period = tas.sel(time=slice("2000-11-01", "2001-03-01"))
        tas = tas.where(~tas.time.isin(warm_period.time), 280)
        gsl = xci.growing_season_length(tas, mid_date="01-01", freq="AS-Jul")
        np.testing.assert_array_equal(gsl.sel(time="2000-07-01"), 121)


class TestFrostSeasonLength:
    @pytest.mark.parametrize(
        "d1,d2,expected",
        [
            ("1950-01-01", "1951-01-01", 0),  # No frost season
            ("2000-01-01", "2000-12-31", 365),  # All year frost season
            ("2000-06-15", "2001-01-01", 199),  # No end
            ("2000-06-15", "2000-07-15", 31),  # Normal case
        ],
    )
    def test_simple(self, tas_series, d1, d2, expected):
        # test for different growing length

        # generate a year of data
        tas = tas_series(np.zeros(365) + 300, start="2000/1/1")
        cold_period = tas.sel(time=slice(d1, d2))
        tas = tas.where(~tas.time.isin(cold_period.time), 270)
        fsl = xci.frost_season_length(tas, freq="YS", mid_date="07-01")
        np.testing.assert_array_equal(fsl, expected)

    def test_northhemisphere(self, tas_series):
        tas = tas_series(np.zeros(2 * 365) + 300, start="2000/1/1")
        cold_period = tas.sel(time=slice("2000-11-01", "2001-03-01"))
        tas = tas.where(~tas.time.isin(cold_period.time), 270)
        fsl = xci.frost_season_length(tas)
        np.testing.assert_array_equal(fsl.sel(time="2000-07-01"), 121)


class TestHeatingDegreeDays:
    def test_simple(self, tas_series):
        a = np.zeros(365) + 17
        a[:7] += [-3, -2, -1, 0, 1, 2, 3]
        da = tas_series(a + K2C)
        out = xci.heating_degree_days(da)
        np.testing.assert_array_equal(out[:1], 6)
        np.testing.assert_array_equal(out[1:], 0)


class TestHeatWaveIndex:
    def test_simple(self, tasmax_series):
        a = np.zeros(365)
        a[10:20] += 30  # 10 days
        a[40:43] += 50  # too short -> 0
        a[80:100] += 30  # at the end and beginning
        da = tasmax_series(a + K2C)

        out = xci.heat_wave_index(da, thresh="25 C", freq="M")
        np.testing.assert_array_equal(out, [10, 0, 12, 8, 0, 0, 0, 0, 0, 0, 0, 0])


class TestHeatWaveFrequency:
    @pytest.mark.parametrize(
        "thresh_tasmin,thresh_tasmax,window,expected",
        [
            ("22 C", "30 C", 3, 2),  # Some HW
            ("22 C", "30 C", 4, 1),  # No HW
            ("10 C", "10 C", 3, 1),  # One long HW
            ("40 C", "40 C", 3, 0),  # Windowed
        ],
    )
    def test_1d(
        self,
        tasmax_series,
        tasmin_series,
        thresh_tasmin,
        thresh_tasmax,
        window,
        expected,
    ):
        tn = tasmin_series(np.asarray([20, 23, 23, 23, 23, 22, 23, 23, 23, 23]) + K2C)
        tx = tasmax_series(np.asarray([29, 31, 31, 31, 29, 31, 31, 31, 31, 31]) + K2C)

        hwf = xci.heat_wave_frequency(
            tn,
            tx,
            thresh_tasmin=thresh_tasmin,
            thresh_tasmax=thresh_tasmax,
            window=window,
        )
        np.testing.assert_allclose(hwf.values, expected)


class TestHeatWaveMaxLength:
    @pytest.mark.parametrize(
        "thresh_tasmin,thresh_tasmax,window,expected",
        [
            ("22 C", "30 C", 3, 4),  # Some HW
            ("10 C", "10 C", 3, 10),  # One long HW
            ("40 C", "40 C", 3, 0),  # No HW
            ("22 C", "30 C", 5, 0),  # Windowed
        ],
    )
    def test_1d(
        self,
        tasmax_series,
        tasmin_series,
        thresh_tasmin,
        thresh_tasmax,
        window,
        expected,
    ):
        tn = tasmin_series(np.asarray([20, 23, 23, 23, 23, 22, 23, 23, 23, 23]) + K2C)
        tx = tasmax_series(np.asarray([29, 31, 31, 31, 29, 31, 31, 31, 31, 31]) + K2C)

        hwml = xci.heat_wave_max_length(
            tn,
            tx,
            thresh_tasmin=thresh_tasmin,
            thresh_tasmax=thresh_tasmax,
            window=window,
        )
        np.testing.assert_allclose(hwml.values, expected)


class TestHeatWaveTotalLength:
    @pytest.mark.parametrize(
        "thresh_tasmin,thresh_tasmax,window,expected",
        [
            ("22 C", "30 C", 3, 7),  # Some HW
            ("10 C", "10 C", 3, 10),  # One long HW
            ("40 C", "40 C", 3, 0),  # No HW
            ("22 C", "30 C", 5, 0),  # Windowed
        ],
    )
    def test_1d(
        self,
        tasmax_series,
        tasmin_series,
        thresh_tasmin,
        thresh_tasmax,
        window,
        expected,
    ):
        tn = tasmin_series(np.asarray([20, 23, 23, 23, 23, 22, 23, 23, 23, 23]) + K2C)
        tx = tasmax_series(np.asarray([29, 31, 31, 31, 29, 31, 31, 31, 31, 31]) + K2C)

        # some hw
        hwml = xci.heat_wave_total_length(
            tn,
            tx,
            thresh_tasmin=thresh_tasmin,
            thresh_tasmax=thresh_tasmax,
            window=window,
        )
        np.testing.assert_allclose(hwml.values, expected)


class TestHotSpellFrequency:
    @pytest.mark.parametrize(
        "thresh_tasmax,window,expected",
        [
            ("30 C", 3, 2),  # Some HS
            ("30 C", 4, 1),  # One long HS
            ("10 C", 3, 1),  # No HS
            ("40 C", 5, 0),  # Windowed
        ],
    )
    def test_1d(self, tasmax_series, thresh_tasmax, window, expected):
        tx = tasmax_series(np.asarray([29, 31, 31, 31, 29, 31, 31, 31, 31, 31]) + K2C)

        hsf = xci.hot_spell_frequency(tx, thresh_tasmax=thresh_tasmax, window=window)
        np.testing.assert_allclose(hsf.values, expected)


class TestHotSpellMaxLength:
    @pytest.mark.parametrize(
        "thresh_tasmax,window,expected",
        [
            ("30 C", 3, 5),  # Some HS
            ("10 C", 3, 10),  # One long HS
            ("40 C", 3, 0),  # No HS
            ("30 C", 5, 5),  # Windowed
        ],
    )
    def test_1d(self, tasmax_series, thresh_tasmax, window, expected):
        tx = tasmax_series(np.asarray([29, 31, 31, 31, 29, 31, 31, 31, 31, 31]) + K2C)

        hsml = xci.hot_spell_max_length(tx, thresh_tasmax=thresh_tasmax, window=window)
        np.testing.assert_allclose(hsml.values, expected)


class TestTnDays:
    def test_above_simple(self, tasmin_series):
        a = np.zeros(365)
        a[:6] += [27, 28, 29, 30, 31, 32]  # 2 above 30
        mn = tasmin_series(a + K2C)

        out = xci.tn_days_above(mn, thresh="30 C")
        np.testing.assert_array_equal(out[:1], [2])
        np.testing.assert_array_equal(out[1:], [0])

    def test_below_simple(self, tasmin_series):
        a = np.zeros(365)
        a[:6] -= [27, 28, 29, 30, 31, 32]  # 2 above 30
        mn = tasmin_series(a + K2C)

        out = xci.tn_days_below(mn, thresh="-10 C")
        np.testing.assert_array_equal(out[:1], [6])
        np.testing.assert_array_equal(out[1:], [0])
        out = xci.tn_days_below(mn, thresh="-30 C")
        np.testing.assert_array_equal(out[:1], [2])
        np.testing.assert_array_equal(out[1:], [0])


class TestTgDays:
    def test_above_simple(self, tas_series):
        a = np.zeros(365)
        a[:6] += [27, 28, 29, 30, 31, 32]  # 2 above 30
        mg = tas_series(a + K2C)

        out = xci.tg_days_above(mg, thresh="30 C")
        np.testing.assert_array_equal(out[:1], [2])
        np.testing.assert_array_equal(out[1:], [0])

    def test_below_simple(self, tas_series):
        a = np.zeros(365)
        a[:6] -= [27, 28, 29, 30, 31, 32]  # 2 above 30
        mg = tas_series(a + K2C)

        out = xci.tg_days_below(mg, thresh="-10 C")
        np.testing.assert_array_equal(out[:1], [6])
        np.testing.assert_array_equal(out[1:], [0])
        out = xci.tg_days_below(mg, thresh="-30 C")
        np.testing.assert_array_equal(out[:1], [2])
        np.testing.assert_array_equal(out[1:], [0])


class TestTxDays:
    def test_above_simple(self, tasmax_series):
        a = np.zeros(365)
        a[:6] += [27, 28, 29, 30, 31, 32]  # 2 above 30
        mx = tasmax_series(a + K2C)

        out = xci.tx_days_above(mx, thresh="30 C")
        np.testing.assert_array_equal(out[:1], [2])
        np.testing.assert_array_equal(out[1:], [0])

    def test_below_simple(self, tasmax_series):
        a = np.zeros(365)
        a[:6] -= [27, 28, 29, 30, 31, 32]  # 2 above 30
        mx = tasmax_series(a + K2C)

        out = xci.tx_days_below(mx, thresh="-10 C")
        np.testing.assert_array_equal(out[:1], [6])
        np.testing.assert_array_equal(out[1:], [0])
        out = xci.tx_days_below(mx, thresh="-30 C")
        np.testing.assert_array_equal(out[:1], [2])
        np.testing.assert_array_equal(out[1:], [0])


class TestLiquidPrecipitationRatio:
    def test_simple(self, pr_series, tas_series):
        pr = np.zeros(100)
        pr[10:20] = 1
        pr = pr_series(pr)

        tas = np.zeros(100)
        tas[:14] -= 20
        tas[14:] += 10
        tas = tas_series(tas + K2C)

        out = xci.liquid_precip_ratio(pr, tas=tas, freq="M")
        np.testing.assert_almost_equal(out[:1], [0.6])


class TestMaximumConsecutiveDryDays:
    def test_simple(self, pr_series):
        a = np.zeros(365) + 10
        a[5:15] = 0
        pr = pr_series(a)
        out = xci.maximum_consecutive_dry_days(pr, freq="M")
        assert out[0] == 10

    def test_run_start_at_0(self, pr_series):
        a = np.zeros(365) + 10
        a[:10] = 0
        pr = pr_series(a)
        out = xci.maximum_consecutive_dry_days(pr, freq="M")
        assert out[0] == 10


class TestMaximumConsecutiveTxDays:
    def test_simple(self, tasmax_series):
        a = np.zeros(365) + 273.15
        a[5:15] += 30
        tx = tasmax_series(a, start="1/1/2010")
        out = xci.maximum_consecutive_tx_days(tx, thresh="25 C", freq="M")
        assert out[0] == 10
        np.testing.assert_array_almost_equal(out[1:], 0)


class TestPrecipAccumulation:
    # build test data for different calendar
    time_std = pd.date_range("2000-01-01", "2010-12-31", freq="D")
    da_std = xr.DataArray(
        time_std.year, coords=[time_std], dims="time", attrs={"units": "mm d-1"}
    )

    # calendar 365_day and 360_day not tested for now since xarray.resample
    # does not support other calendars than standard
    #
    # units = 'days since 2000-01-01 00:00'
    # time_365 = cftime.num2date(np.arange(0, 10 * 365), units, '365_day')
    # time_360 = cftime.num2date(np.arange(0, 10 * 360), units, '360_day')
    # da_365 = xr.DataArray(np.arange(time_365.size), coords=[time_365], dims='time')
    # da_360 = xr.DataArray(np.arange(time_360.size), coords=[time_360], dims='time')

    def test_simple(self, pr_series):
        pr = np.zeros(100)
        pr[5:10] = 1
        pr = pr_series(pr)

        out = xci.precip_accumulation(pr, freq="M")
        np.testing.assert_array_equal(out[0], 5 * 3600 * 24)

    def test_yearly(self):
        da_std = self.da_std
        out_std = xci.precip_accumulation(da_std)
        target = [
            (365 + calendar.isleap(y)) * y for y in np.unique(da_std.time.dt.year)
        ]
        np.testing.assert_allclose(out_std.values, target)

    def test_mixed_phases(self, pr_series, tas_series):
        pr = np.zeros(100)
        pr[5:20] = 1
        pr = pr_series(pr)

        tas = np.ones(100) * 280
        tas[5:10] = 270
        tas[10:15] = 268
        tas = tas_series(tas)

        outsn = xci.precip_accumulation(pr, tas=tas, phase="solid", freq="M")
        outsn2 = xci.precip_accumulation(
            pr, tas=tas, phase="solid", thresh="269 K", freq="M"
        )
        outrn = xci.precip_accumulation(pr, tas=tas, phase="liquid", freq="M")

        np.testing.assert_array_equal(outsn[0], 10 * 3600 * 24)
        np.testing.assert_array_equal(outsn2[0], 5 * 3600 * 24)
        np.testing.assert_array_equal(outrn[0], 5 * 3600 * 24)


class TestRainOnFrozenGround:
    def test_simple(self, tas_series, pr_series):
        tas = np.zeros(30) - 1
        pr = np.zeros(30)

        tas[10] += 5
        pr[10] += 2

        tas = tas_series(tas + K2C)
        pr = pr_series(pr / 3600 / 24)

        out = xci.rain_on_frozen_ground_days(pr, tas, freq="MS")
        assert out[0] == 1

    def test_small_rain(self, tas_series, pr_series):
        tas = np.zeros(30) - 1
        pr = np.zeros(30)

        tas[10] += 5
        pr[10] += 0.5

        tas = tas_series(tas + K2C)
        pr = pr_series(pr / 3600 / 24)

        out = xci.rain_on_frozen_ground_days(pr, tas, freq="MS")
        assert out[0] == 0

    def test_consecutive_rain(self, tas_series, pr_series):
        tas = np.zeros(30) - 1
        pr = np.zeros(30)

        tas[10:16] += 5
        pr[10:16] += 5

        tas = tas_series(tas + K2C)
        pr = pr_series(pr)

        out = xci.rain_on_frozen_ground_days(pr, tas, freq="MS")
        assert out[0] == 1


class TestTGXN10p:
    def test_tg10p_simple(self, tas_series):
        i = 366
        tas = np.array(range(i))
        tas = tas_series(tas, start="1/1/2000")
        t10 = percentile_doy(tas, per=10).sel(percentiles=10)

        # create cold spell in june
        tas[175:180] = 1

        out = xci.tg10p(tas, t10, freq="MS")
        assert out[0] == 1
        assert out[5] == 5

        with pytest.raises(AttributeError):
            out = xci.tg10p(tas, tas, freq="MS")

    def test_tx10p_simple(self, tasmax_series):
        i = 366
        tas = np.array(range(i))
        tas = tasmax_series(tas, start="1/1/2000")
        t10 = percentile_doy(tas, per=10).sel(percentiles=10)

        # create cold spell in june
        tas[175:180] = 1

        out = xci.tx10p(tas, t10, freq="MS")
        assert out[0] == 1
        assert out[5] == 5

    def test_tn10p_simple(self, tas_series):
        i = 366
        tas = np.array(range(i))
        tas = tas_series(tas, start="1/1/2000")
        t10 = percentile_doy(tas, per=10).sel(percentiles=10)

        # create cold spell in june
        tas[175:180] = 1

        out = xci.tn10p(tas, t10, freq="MS")
        assert out[0] == 1
        assert out[5] == 5

    def test_doy_interpolation(self):
        # Just a smoke test
        with open_dataset("ERA5/daily_surface_cancities_1990-1993.nc") as ds:
            t10 = percentile_doy(ds.tasmin, per=10).sel(percentiles=10)
            xci.tn10p(ds.tasmin, t10, freq="MS")


class TestTGXN90p:
    def test_tg90p_simple(self, tas_series):
        i = 366
        tas = np.array(range(i))
        tas = tas_series(tas, start="1/1/2000")
        t90 = percentile_doy(tas, per=10).sel(percentiles=10)

        # create cold spell in june
        tas[175:180] = 1

        out = xci.tg90p(tas, t90, freq="MS")
        assert out[0] == 30
        assert out[1] == 29
        assert out[5] == 25

    def test_tx90p_simple(self, tasmax_series):
        i = 366
        tas = np.array(range(i))
        tas = tasmax_series(tas, start="1/1/2000")
        t90 = percentile_doy(tas, per=10).sel(percentiles=10)

        # create cold spell in june
        tas[175:180] = 1

        out = xci.tx90p(tas, t90, freq="MS")
        assert out[0] == 30
        assert out[1] == 29
        assert out[5] == 25

    def test_tn90p_simple(self, tasmin_series):
        i = 366
        tas = np.array(range(i))
        tas = tasmin_series(tas, start="1/1/2000")
        t90 = percentile_doy(tas, per=10).sel(percentiles=10)

        # create cold spell in june
        tas[175:180] = 1

        out = xci.tn90p(tas, t90, freq="MS")
        assert out[0] == 30
        assert out[1] == 29
        assert out[5] == 25


class TestTas:
    @pytest.mark.parametrize("tasmin_units", ["K", "°C"])
    @pytest.mark.parametrize("tasmax_units", ["K", "°C"])
    def test_tas(
        self, tasmin_series, tasmax_series, tas_series, tasmin_units, tasmax_units
    ):
        tas = tas_series(np.ones(10) + (K2C if tasmin_units == "K" else 0))
        tas.attrs["units"] = tasmin_units
        tasmin = tasmin_series(np.zeros(10) + (K2C if tasmin_units == "K" else 0))
        tasmin.attrs["units"] = tasmin_units
        tasmax = tasmax_series(np.ones(10) * 2 + (K2C if tasmax_units == "K" else 0))
        tasmax.attrs["units"] = tasmax_units

        tas_xc = xci.tas(tasmin, tasmax)
        assert tas_xc.attrs["units"] == tasmin_units
        xr.testing.assert_equal(tas, tas_xc)


class TestTxMin:
    def test_simple(self, tasmax_series):
        a = tasmax_series(np.array([20, 25, -15, 19]))
        txm = xci.tx_min(a, freq="YS")
        assert txm == -15


class TestTxMean:
    def test_attrs(self, tasmax_series):
        a = tasmax_series(np.array([320, 321, 322, 323, 324]))
        txm = xci.tx_mean(a, freq="YS")
        assert txm == 322
        assert txm.units == "K"

        a = tasmax_series(np.array([20, 21, 22, 23, 24]))
        a.attrs["units"] = "°C"
        txm = xci.tx_mean(a, freq="YS")

        assert txm == 22
        assert txm.units == "°C"


class TestTxMax:
    def test_simple(self, tasmax_series):
        a = tasmax_series(np.array([20, 25, -15, 19]))
        txm = xci.tx_max(a, freq="YS")
        assert txm == 25


class TestTgMaxTgMinIndices:
    @staticmethod
    def random_tmin_tmax_setup(length, tasmax_series, tasmin_series):
        max_values = np.random.uniform(-20, 40, length)
        min_values = []
        for i in range(length):
            min_values.append(np.random.uniform(-40, max_values[i]))
        tasmax = tasmax_series(np.add(max_values, K2C))
        tasmin = tasmin_series(np.add(min_values, K2C))
        return tasmin, tasmax

    @staticmethod
    def static_tmin_tmax_setup(tasmin_series, tasmax_series):
        max_values = np.add([22, 10, 35.2, 25.1, 18.9, 12, 16], K2C)
        min_values = np.add([17, 3.5, 22.7, 16, 12.4, 7, 12], K2C)
        tasmax = tasmax_series(max_values)
        tasmin = tasmin_series(min_values)
        return tasmin, tasmax

    # def test_random_daily_temperature_range(self, tasmax_series, tasmin_series):
    #     days = 365
    #     tasmin, tasmax = self.random_tmin_tmax_setup(days, tasmin_series, tasmax_series)
    #     dtr = xci.daily_temperature_range(tasmin, tasmax, freq="YS")
    #
    #     np.testing.assert_array_less(-dtr, [0, 0])
    #     np.testing.assert_allclose([dtr.mean()], [20], atol=10)
    @pytest.mark.parametrize(
        "op,expected",
        [
            ("max", 12.5),
            (np.max, 12.5),
            ("min", 4.0),
            (np.min, 4.0),
            ("std", 2.72913233),
            (np.std, 2.72913233),
        ],
    )
    def test_static_reduce_daily_temperature_range(
        self, tasmin_series, tasmax_series, op, expected
    ):
        tasmin, tasmax = self.static_tmin_tmax_setup(tasmin_series, tasmax_series)
        dtr = xci.daily_temperature_range(tasmin, tasmax, freq="YS", op=op)
        assert dtr.units == "K"

        if isinstance(op, str):
            output = getattr(np, op)(tasmax - tasmin)
        else:
            output = op(tasmax - tasmin)
        np.testing.assert_array_almost_equal(dtr, expected)
        np.testing.assert_equal(dtr, output)

    def test_static_daily_temperature_range(self, tasmin_series, tasmax_series):
        tasmin, tasmax = self.static_tmin_tmax_setup(tasmin_series, tasmax_series)
        dtr = xci.daily_temperature_range(tasmin, tasmax, freq="YS")
        assert dtr.units == "K"
        output = np.mean(tasmax - tasmin)

        np.testing.assert_equal(dtr, output)

    # def test_random_variable_daily_temperature_range(self, tasmin_series, tasmax_series):
    #     days = 1095
    #     tasmin, tasmax = self.random_tmin_tmax_setup(days, tasmin_series, tasmax_series)
    #     vdtr = xci.daily_temperature_range_variability(tasmin, tasmax, freq="YS")
    #
    #     np.testing.assert_allclose(vdtr.mean(), 20, atol=10)
    #     np.testing.assert_array_less(-vdtr, [0, 0, 0, 0])

    def test_static_variable_daily_temperature_range(
        self, tasmin_series, tasmax_series
    ):
        tasmin, tasmax = self.static_tmin_tmax_setup(tasmin_series, tasmax_series)
        dtr = xci.daily_temperature_range_variability(tasmin, tasmax, freq="YS")

        np.testing.assert_almost_equal(dtr, 2.667, decimal=3)

    def test_static_extreme_temperature_range(self, tasmin_series, tasmax_series):
        tasmin, tasmax = self.static_tmin_tmax_setup(tasmin_series, tasmax_series)
        etr = xci.extreme_temperature_range(tasmin, tasmax)

        np.testing.assert_array_almost_equal(etr, 31.7)

    def test_uniform_freeze_thaw_cycles(self, tasmin_series, tasmax_series):
        temp_values = np.zeros(365)
        tasmax, tasmin = (
            tasmax_series(temp_values + 5 + K2C),
            tasmin_series(temp_values - 5 + K2C),
        )
        ft = xci.daily_freezethaw_cycles(tasmin, tasmax, freq="YS")

        np.testing.assert_array_equal([np.sum(ft)], [365])

    def test_static_freeze_thaw_cycles(self, tasmin_series, tasmax_series):
        tasmin, tasmax = self.static_tmin_tmax_setup(tasmin_series, tasmax_series)
        tasmin -= 15
        ft = xci.daily_freezethaw_cycles(tasmin, tasmax, freq="YS")

        np.testing.assert_array_equal([np.sum(ft)], [4])

    # TODO: Write a better random_freezethaw_cycles test
    # def test_random_freeze_thaw_cycles(self):
    #     runs = np.array([])
    #     for i in range(10):
    #         temp_values = np.random.uniform(-30, 30, 365)
    #         tasmin, tasmax = self.tmin_tmax_time_series(temp_values + K2C)
    #         ft = xci.daily_freezethaw_cycles(tasmin, tasmax, freq="YS")
    #         runs = np.append(runs, ft)
    #
    #     np.testing.assert_allclose(np.mean(runs), 120, atol=20)


class TestTemperatureSeasonality:
    def test_simple(self, tas_series):
        a = np.zeros(365)
        a = tas_series(a + K2C, start="1971-01-01")

        a[(a.time.dt.season == "DJF")] += -15
        a[(a.time.dt.season == "MAM")] += -5
        a[(a.time.dt.season == "JJA")] += 22
        a[(a.time.dt.season == "SON")] += 2

        out = xci.temperature_seasonality(a)
        np.testing.assert_array_almost_equal(out, 4.940925)

        t_weekly = xci.tg_mean(a, freq="7D")
        out = xci.temperature_seasonality(t_weekly)
        np.testing.assert_array_almost_equal(out, 4.87321337)
        assert out.units == "%"

    def test_celsius(self, tas_series):
        a = np.zeros(365)
        a = tas_series(a, start="1971-01-01")
        a.attrs["units"] = "°C"
        a[(a.time.dt.season == "DJF")] += -15
        a[(a.time.dt.season == "MAM")] += -5
        a[(a.time.dt.season == "JJA")] += 22
        a[(a.time.dt.season == "SON")] += 2

        out = xci.temperature_seasonality(a)
        np.testing.assert_array_almost_equal(out, 4.940925)


class TestPrecipSeasonality:
    def test_simple(self, pr_series):
        a = np.zeros(365)

        a = pr_series(a, start="1971-01-01")

        a[(a.time.dt.month == 12)] += 2 / 3600 / 24
        a[(a.time.dt.month == 8)] += 10 / 3600 / 24
        a[(a.time.dt.month == 1)] += 5 / 3600 / 24

        out = xci.precip_seasonality(a)
        np.testing.assert_array_almost_equal(out, 206.29127187)

        p_weekly = xci.precip_accumulation(a, freq="7D")
        p_weekly.attrs["units"] = "mm week-1"
        out = xci.precip_seasonality(p_weekly)
        np.testing.assert_array_almost_equal(out, 197.25293501)

        p_month = xci.precip_accumulation(a, freq="MS")
        p_month.attrs["units"] = "mm month-1"
        out = xci.precip_seasonality(p_month)
        np.testing.assert_array_almost_equal(out, 208.71994117)


class TestPrecipWettestDriestQuarter:
    def test_exceptions(self, pr_series):
        a = np.zeros(365 * 2)
        a += 1 / 3600 / 24
        a = pr_series(a, start="1971-01-01")
        a[(a.time.dt.month == 9)] += 5 / 3600 / 24
        a[(a.time.dt.month == 3)] += -1 / 3600 / 24

        with pytest.raises(NotImplementedError):
            xci.prcptot_wetdry_quarter(a, op="wettest", src_timestep="toto")
        with pytest.raises(NotImplementedError):
            xci.prcptot_wetdry_quarter(a, op="toto", src_timestep="D")

    def test_simple(self, pr_series):
        a = np.zeros(365 * 2)
        a += 1 / 3600 / 24
        a = pr_series(a, start="1971-01-01")
        a[(a.time.dt.month == 9)] += 5 / 3600 / 24
        a[(a.time.dt.month == 3)] += -1 / 3600 / 24

        out = xci.prcptot_wetdry_quarter(a, op="wettest", src_timestep="D")
        np.testing.assert_array_almost_equal(out, [241, 241])

        out = xci.prcptot_wetdry_quarter(a, op="driest", src_timestep="D")
        np.testing.assert_array_almost_equal(out, [60, 60])

    def test_weekly_monthly(self, pr_series):
        a = np.zeros(365 * 2)
        a += 1 / 3600 / 24
        a = pr_series(a, start="1971-01-01")
        a[(a.time.dt.month == 9)] += 5 / 3600 / 24
        a[(a.time.dt.month == 3)] += -1 / 3600 / 24

        p_weekly = xci.precip_accumulation(a, freq="7D")
        p_weekly.attrs["units"] = "mm week-1"
        out = xci.prcptot_wetdry_quarter(p_weekly, op="wettest", src_timestep="W")
        np.testing.assert_array_almost_equal(out, [241, 241])
        out = xci.prcptot_wetdry_quarter(p_weekly, op="driest", src_timestep="W")
        np.testing.assert_array_almost_equal(out, [60, 60])

        p_month = xci.precip_accumulation(a, freq="MS")
        p_month.attrs["units"] = "mm month-1"
        out = xci.prcptot_wetdry_quarter(p_month, op="wettest", src_timestep="M")
        np.testing.assert_array_almost_equal(out, [242, 242])
        out = xci.prcptot_wetdry_quarter(p_month, op="driest", src_timestep="M")
        np.testing.assert_array_almost_equal(out, [58, 59])

    def test_convertunits_nondaily(self, pr_series):
        a = np.zeros(365 * 2)
        a += 1 / 3600 / 24
        a = pr_series(a, start="1971-01-01")
        a[(a.time.dt.month == 9)] += 5 / 3600 / 24
        a[(a.time.dt.month == 3)] += -1 / 3600 / 24
        p_month = xci.precip_accumulation(a, freq="MS")
        p_month_m = p_month / 10
        p_month_m.attrs["units"] = "cm month-1"
        out = xci.prcptot_wetdry_quarter(p_month_m, op="wettest", src_timestep="M")
        np.testing.assert_array_almost_equal(out, [24.2, 24.2])


class TestTempWetDryPrecipWarmColdQuarter:
    @staticmethod
    def get_data(tas_series, pr_series):
        np.random.seed(123)
        times = pd.date_range("2000-01-01", "2001-12-31", name="time")
        annual_cycle = np.sin(2 * np.pi * (times.dayofyear.values / 365.25 - 0.28))
        base = 10 + 15 * annual_cycle.reshape(-1, 1)
        values = base + 3 * np.random.randn(annual_cycle.size, 1) + K2C
        tas = tas_series(values.squeeze(), start="2001-01-01").sel(
            time=slice("2001", "2002")
        )
        base = 15 * annual_cycle.reshape(-1, 1)
        values = base + 10 + 10 * np.random.randn(annual_cycle.size, 1)
        values = values / 3600 / 24
        values[values < 0] = 0
        pr = pr_series(values.squeeze(), start="2001-01-01").sel(
            time=slice("2001", "2002")
        )
        return tas, pr

    @pytest.mark.parametrize(
        "freq,units,op,expected",
        [
            (("D", "D"), "mm/day", "wettest", [296.22664037, 296.99585849]),
            (("7D", "W"), "mm/week", "wettest", [296.22664037, 296.99585849]),
            (("MS", "M"), "mm/month", "wettest", [296.25598395, 296.98613685]),
            (("D", "D"), "mm/day", "driest", [272.161376, 269.31008671]),
            (("7D", "W"), "mm/week", "driest", [272.161376, 269.31008671]),
            (("MS", "M"), "mm/month", "driest", [272.00644843, 269.04077039]),
        ],
    )
    @pytest.mark.parametrize("use_dask", [True, False])
    def test_tg_wetdry(
        self, tas_series, pr_series, use_dask, freq, units, op, expected
    ):
        tas, pr = self.get_data(tas_series, pr_series)
        freq, src_timestep = freq
        pr = xci.precip_accumulation(pr, freq=freq)
        pr.attrs["units"] = units

        tas = xci.tg_mean(tas, freq=freq)

        if use_dask:
            if freq == "D":
                pytest.skip("Daily input freq and dask arrays not working")
            tas = tas.expand_dims(lat=[0, 1, 2, 3]).chunk({"lat": 1})
            pr = pr.expand_dims(lat=[0, 1, 2, 3]).chunk({"lat": 1})

        out = xci.tg_mean_wetdry_quarter(
            tas=tas, pr=pr, freq="YS", src_timestep=src_timestep, op=op
        )
        if use_dask:
            out = out.isel(lat=0)
        np.testing.assert_array_almost_equal(out, expected)

    @pytest.mark.parametrize(
        "freq,srcts,period,op,expected",
        [
            ("D", "D", "day", "warmest", [2021.82232981, 2237.15117103]),
            ("7D", "W", "week", "warmest", [2021.82232981, 2237.15117103]),
            ("MS", "M", "month", "warmest", [2038.54763205, 2247.47136629]),
            ("D", "D", "day", "coldest", [311.91895223, 264.50013361]),
            ("7D", "W", "week", "coldest", [311.91895223, 264.50013361]),
            ("MS", "M", "month", "coldest", [311.91895223, 259.36682028]),
        ],
    )
    def test_pr_warmcold(
        self, tas_series, pr_series, freq, srcts, period, op, expected
    ):
        tas, pr = self.get_data(tas_series, pr_series)
        pr = convert_units_to(xci.precip_accumulation(pr, freq=freq), "mm")
        pr.attrs["units"] = f"{pr.units} / {period}"

        tas = xci.tg_mean(tas, freq=freq)

        out = xci.prcptot_warmcold_quarter(
            tas=tas, pr=pr, freq="YS", src_timestep=srcts, op=op
        )
        np.testing.assert_array_almost_equal(out, expected)


class TestTempWarmestColdestQuarter:
    def test_simple(self, tas_series):
        a = np.zeros(365 * 2)
        a = tas_series(a + K2C, start="1971-01-01")
        a[(a.time.dt.season == "JJA") & (a.time.dt.year == 1971)] += 22
        a[(a.time.dt.season == "SON") & (a.time.dt.year == 1972)] += 25

        a[(a.time.dt.season == "DJF") & (a.time.dt.year == 1971)] += -15
        a[(a.time.dt.season == "MAM") & (a.time.dt.year == 1972)] += -10

        with pytest.raises(NotImplementedError):
            xci.tg_mean_warmcold_quarter(a, op="warmest", src_timestep="toto")

        with pytest.raises(KeyError):
            xci.tg_mean_warmcold_quarter(a, op="toto", src_timestep="D")

        out = xci.tg_mean_warmcold_quarter(a, op="warmest", src_timestep="D")
        np.testing.assert_array_almost_equal(out, [294.66648352, 298.15])

        out = xci.tg_mean_warmcold_quarter(a, op="coldest", src_timestep="D")
        np.testing.assert_array_almost_equal(out, [263.42472527, 263.25989011])

        t_weekly = xci.tg_mean(a, freq="7D")
        out = xci.tg_mean_warmcold_quarter(t_weekly, op="coldest", src_timestep="W")
        np.testing.assert_array_almost_equal(out, [263.42472527, 263.25989011])

        t_month = xci.tg_mean(a, freq="MS")
        out = xci.tg_mean_warmcold_quarter(t_month, op="coldest", src_timestep="M")
        np.testing.assert_array_almost_equal(out, [263.15, 263.15])

    def test_Celsius(self, tas_series):
        a = np.zeros(365 * 2)
        a = tas_series(a, start="1971-01-01")
        a.attrs["units"] = "°C"
        a[(a.time.dt.season == "JJA") & (a.time.dt.year == 1971)] += 22
        a[(a.time.dt.season == "SON") & (a.time.dt.year == 1972)] += 25

        a[
            (a.time.dt.month >= 1) & (a.time.dt.month <= 3) & (a.time.dt.year == 1971)
        ] += -15
        a[(a.time.dt.season == "MAM") & (a.time.dt.year == 1972)] += -10

        out = xci.tg_mean_warmcold_quarter(a, op="warmest", src_timestep="D")
        np.testing.assert_array_almost_equal(out, [21.51648352, 25])

        out = xci.tg_mean_warmcold_quarter(a, op="coldest", src_timestep="D")
        np.testing.assert_array_almost_equal(out, [-14.835165, -9.89011])


class TestPrcptot:
    @staticmethod
    def get_data(pr_series):
        pr = pr_series(np.zeros(365 * 2), start="1971-01-01")
        pr += 1 / 3600 / 24
        pr[0:7] += 10 / 3600 / 24
        pr[-7:] += 11 / 3600 / 24
        return pr

    @pytest.mark.parametrize(
        "freq,units,expected",
        [
            (("D", "D"), "mm/day", [435.0, 442.0]),
            (("7D", "W"), "mm/week", [441.0, 436.0]),
            (("MS", "M"), "mm/month", [435.0, 442.0]),
        ],
    )
    def test_simple(self, pr_series, freq, units, expected):
        pr = self.get_data(pr_series)
        freq, src_timestep = freq
        pr = xci.precip_accumulation(pr, freq=freq)
        pr.attrs["units"] = units
        out = xci.prcptot(pr=pr, freq="YS", src_timestep=src_timestep)
        np.testing.assert_array_almost_equal(out, expected)


class TestPrecipWettestDriestPeriod:
    @staticmethod
    def get_data(pr_series):
        pr = pr_series(np.zeros(365 * 2), start="1971-01-01")
        pr += 1 / 3600 / 24
        pr[0:7] += 10 / 3600 / 24
        pr[-7:] += 11 / 3600 / 24
        return pr

    @pytest.mark.parametrize(
        "freq,units,op,expected",
        [
            (("D", "D"), "mm/day", "wettest", [11.0, 12.0]),
            (("D", "D"), "mm/day", "driest", [1, 1]),
            (("7D", "W"), "mm/week", "wettest", [77, 62]),
            (("7D", "W"), "mm/week", "driest", [7, 7]),
            (("MS", "M"), "mm/month", "wettest", [101, 107]),
            (("MS", "M"), "mm/month", "driest", [28, 29]),
        ],
    )
    def test_simple(self, pr_series, freq, units, op, expected):
        pr = self.get_data(pr_series)
        freq, src_timestep = freq
        pr = xci.precip_accumulation(pr, freq=freq)
        pr.attrs["units"] = units
        out = xci.prcptot_wetdry_period(
            pr=pr, op=op, freq="YS", src_timestep=src_timestep
        )
        np.testing.assert_array_almost_equal(out, expected)


class TestIsothermality:
    @staticmethod
    def get_data(tasmin_series, tasmax_series):
        np.random.seed(123)
        times = pd.date_range("2000-01-01", "2001-12-31", name="time")
        annual_cycle = np.sin(2 * np.pi * (times.dayofyear.values / 365.25 - 0.28))
        base = 10 + 15 * annual_cycle.reshape(-1, 1)
        values = base + 3 * np.random.randn(annual_cycle.size, 1) + K2C
        tasmin = tasmin_series(values.squeeze(), start="2001-01-01").sel(
            time=slice("2001", "2002")
        )
        values = base + 10 + 3 * np.random.randn(annual_cycle.size, 1) + K2C
        tasmax = tasmax_series(values.squeeze(), start="2001-01-01").sel(
            time=slice("2001", "2002")
        )
        return tasmin, tasmax

    @pytest.mark.parametrize(
        "freq,expected",
        [
            ("D", [18.8700109, 19.40941685]),
            ("7D", [23.29006069, 23.36559839]),
            ("MS", [25.05925319, 25.09443682]),
        ],
    )
    def test_simple(self, tasmax_series, tasmin_series, freq, expected):
        tasmin, tasmax = self.get_data(tasmin_series, tasmax_series)

        # weekly
        tmin = tasmin.resample(time=freq).mean(dim="time", keep_attrs=True)
        tmax = tasmax.resample(time=freq).mean(dim="time", keep_attrs=True)
        out = xci.isothermality(tasmax=tmax, tasmin=tmin, freq="YS")
        np.testing.assert_array_almost_equal(out, expected)
        assert out.units == "%"


class TestWarmDayFrequency:
    def test_1d(self, tasmax_series):
        a = np.zeros(35)
        a[25:] = 31
        da = tasmax_series(a + K2C)
        wdf = xci.warm_day_frequency(da, freq="MS")
        np.testing.assert_allclose(wdf.values, [6, 4])
        wdf = xci.warm_day_frequency(da, freq="YS")
        np.testing.assert_allclose(wdf.values, [10])
        wdf = xci.warm_day_frequency(da, thresh="-1 C")
        np.testing.assert_allclose(wdf.values, [35])
        wdf = xci.warm_day_frequency(da, thresh="50 C")
        np.testing.assert_allclose(wdf.values, [0])


class TestWarmNightFrequency:
    def test_1d(self, tasmin_series):
        a = np.zeros(35)
        a[25:] = 23
        da = tasmin_series(a + K2C)
        wnf = xci.warm_night_frequency(da, freq="MS")
        np.testing.assert_allclose(wnf.values, [6, 4])
        wnf = xci.warm_night_frequency(da, freq="YS")
        np.testing.assert_allclose(wnf.values, [10])
        wnf = xci.warm_night_frequency(da, thresh="-1 C")
        np.testing.assert_allclose(wnf.values, [35])
        wnf = xci.warm_night_frequency(da, thresh="50 C")
        np.testing.assert_allclose(wnf.values, [0])


class TestTxTnDaysAbove:
    def test_1d(self, tasmax_series, tasmin_series):
        tn = tasmin_series(np.asarray([20, 23, 23, 23, 23, 22, 23, 23, 23, 23]) + K2C)
        tx = tasmax_series(np.asarray([29, 31, 31, 31, 29, 31, 31, 31, 31, 31]) + K2C)

        wmmtf = xci.tx_tn_days_above(tn, tx)
        np.testing.assert_allclose(wmmtf.values, [7])
        wmmtf = xci.tx_tn_days_above(tn, tx, thresh_tasmax="50 C")
        np.testing.assert_allclose(wmmtf.values, [0])
        wmmtf = xci.tx_tn_days_above(tn, tx, thresh_tasmax="0 C", thresh_tasmin="0 C")
        np.testing.assert_allclose(wmmtf.values, [10])


class TestWarmSpellDurationIndex:
    def test_simple(self, tasmax_series):
        i = 3650
        A = 10.0
        tx = (
            np.zeros(i)
            + A * np.sin(np.arange(i) / 365.0 * 2 * np.pi)
            + 0.1 * np.random.rand(i)
        )
        tx[10:20] += 2
        tx = tasmax_series(tx)
        tx90 = percentile_doy(tx, per=90).sel(percentiles=90)

        out = xci.warm_spell_duration_index(tx, tx90, freq="YS")
        assert out[0] == 10


class TestWinterRainRatio:
    def test_simple(self, pr_series, tas_series):
        pr = np.ones(450)
        pr = pr_series(pr, start="12/1/2000")
        pr = xr.concat((pr, pr), "dim0")

        tas = np.zeros(450) - 1
        tas[10:20] += 10
        tas = tas_series(tas + K2C, start="12/1/2000")
        tas = xr.concat((tas, tas), "dim0")

        out = xci.winter_rain_ratio(pr=pr, tas=tas)
        np.testing.assert_almost_equal(out.isel(dim0=0), [10.0 / (31 + 31 + 28), 0])


# I'd like to parametrize some of these tests so we don't have to write individual tests for each indicator.
class TestTG:
    @pytest.mark.parametrize(
        "ind,exp",
        [(xci.tg_mean, 283.1391), (xci.tg_min, 266.1117), (xci.tg_max, 292.1250)],
    )
    def test_simple(self, ind, exp):
        ds = open_dataset("ERA5/daily_surface_cancities_1990-1993.nc")
        out = ind(ds.tas.sel(location="Victoria"))
        np.testing.assert_almost_equal(out[0], exp, decimal=4)

    def test_indice_against_icclim(self, cmip3_day_tas):
        from xclim.indicators import icclim  # noqa

        with set_options(cf_compliance="log"):
            ind = xci.tg_mean(cmip3_day_tas)
            icclim = icclim.TG(cmip3_day_tas)

        np.testing.assert_array_equal(icclim, ind)


@pytest.mark.skip("Fire season computation is not the same as GFWED")
class TestFireWeatherIndex:
    nc_gfwed = os.path.join("FWI", "GFWED_sample_2017.nc")

    @pytest.mark.parametrize("use_dask", [True, False])
    def test_fire_weather_indexes(self, use_dask):
        ds = open_dataset(self.nc_gfwed)
        if use_dask:
            ds = ds.chunk({"loc": 1})
        fwis = xci.fire_weather_indexes(
            ds.tas.sel(time=slice("2017-03-03", None)),
            ds.prbc.sel(time=slice("2017-03-03", None)),
            ds.sfcwind.sel(time=slice("2017-03-03", None)),
            ds.rh.sel(time=slice("2017-03-03", None)),
            ds.lat,
            ffmc0=ds.FFMC.sel(time="2017-03-02"),
            dmc0=ds.DMC.sel(time="2017-03-02"),
            dc0=ds.DC.sel(time="2017-03-02"),
        )
        for ind, name in zip(fwis, ["DC", "DMC", "FFMC", "ISI", "BUI", "FWI"]):
            np.testing.assert_allclose(
                ind.where(ds[name].notnull()).sel(time=slice("2017-06-01", None)),
                ds[name].sel(time=slice("2017-06-01", None)),
                rtol=1e-2,
                atol=1e-2,
            )

    @pytest.mark.parametrize("use_dask", [True, False])
    def test_drought_code(self, use_dask):
        ds = open_dataset(self.nc_gfwed)
        if use_dask:
            ds = ds.chunk({"loc": 1})
        dc = xci.drought_code(
            ds.tas.sel(time=slice("2017-03-03", None)),
            ds.prbc.sel(time=slice("2017-03-03", None)),
            ds.lat,
            dc0=ds.DC.sel(time="2017-03-02"),
        )
        np.testing.assert_allclose(
            dc.where(ds.DC.notnull()).sel(time=slice("2017-06-01", None)),
            ds.DC.sel(time=slice("2017-06-01", None)),
            rtol=1e-2,
            atol=1e-2,
        )


@pytest.fixture(scope="session")
def cmip3_day_tas():
    # xr.set_options(enable_cftimeindex=False)
    ds = open_dataset(os.path.join("cmip3", "tas.sresb1.giss_model_e_r.run1.atm.da.nc"))
    yield ds.tas
    ds.close()


class TestWindConversion:
    da_uas = xr.DataArray(
        np.array([[3.6, -3.6], [-1, 0]]),
        coords={"lon": [-72, -72], "lat": [55, 55]},
        dims=["lon", "lat"],
    )
    da_uas.attrs["units"] = "km/h"
    da_vas = xr.DataArray(
        np.array([[3.6, 3.6], [-1, -18]]),
        coords={"lon": [-72, -72], "lat": [55, 55]},
        dims=["lon", "lat"],
    )
    da_vas.attrs["units"] = "km/h"
    da_wind = xr.DataArray(
        np.array([[np.hypot(3.6, 3.6), np.hypot(3.6, 3.6)], [np.hypot(1, 1), 18]]),
        coords={"lon": [-72, -72], "lat": [55, 55]},
        dims=["lon", "lat"],
    )
    da_wind.attrs["units"] = "km/h"
    da_windfromdir = xr.DataArray(
        np.array([[225, 135], [0, 360]]),
        coords={"lon": [-72, -72], "lat": [55, 55]},
        dims=["lon", "lat"],
    )
    da_windfromdir.attrs["units"] = "degree"

    def test_uas_vas_2_sfcwind(self):
        wind, windfromdir = xci.uas_vas_2_sfcwind(self.da_uas, self.da_vas)

        assert np.all(
            np.around(wind.values, decimals=10)
            == np.around(self.da_wind.values / 3.6, decimals=10)
        )
        assert np.all(
            np.around(windfromdir.values, decimals=10)
            == np.around(self.da_windfromdir.values, decimals=10)
        )

    def test_sfcwind_2_uas_vas(self):
        uas, vas = xci.sfcwind_2_uas_vas(self.da_wind, self.da_windfromdir)

        assert np.all(np.around(uas.values, decimals=10) == np.array([[1, -1], [0, 0]]))
        assert np.all(
            np.around(vas.values, decimals=10)
            == np.around(np.array([[1, 1], [-(np.hypot(1, 1)) / 3.6, -5]]), decimals=10)
        )


@pytest.mark.parametrize(
    "method", ["bohren98", "tetens30", "sonntag90", "goffgratch46", "wmo08"]
)
@pytest.mark.parametrize(
    "invalid_values,exp0", [("clip", 100), ("mask", np.nan), (None, 151)]
)
def test_relative_humidity_dewpoint(
    tas_series, rh_series, method, invalid_values, exp0
):
    np.testing.assert_allclose(
        xci.relative_humidity(
            tas=tas_series(np.array([-20, -10, -1, 10, 20, 25, 30, 40, 60]) + K2C),
            dtas=tas_series(np.array([-15, -10, -2, 5, 10, 20, 29, 20, 30]) + K2C),
            method=method,
            invalid_values=invalid_values,
        ),
        # Expected values obtained by hand calculation
        rh_series([exp0, 100, 93, 71, 52, 73, 94, 31, 20]),
        rtol=0.02,
        atol=1,
    )


@pytest.mark.parametrize("method", ["tetens30", "sonntag90", "goffgratch46", "wmo08"])
@pytest.mark.parametrize(
    "ice_thresh,exp0", [(None, [125, 286, 568]), ("0 degC", [103, 260, 563])]
)
def test_saturation_vapor_pressure(tas_series, method, ice_thresh, exp0):
    tas = tas_series(np.array([-20, -10, -1, 10, 20, 25, 30, 40, 60]) + K2C)
    # Expected values obtained with the Sonntag90 method
    e_sat_exp = exp0 + [1228, 2339, 3169, 4247, 7385, 19947]

    e_sat = xci.saturation_vapor_pressure(
        tas=tas,
        method=method,
        ice_thresh=ice_thresh,
    )
    np.testing.assert_allclose(e_sat, e_sat_exp, atol=0.5, rtol=0.005)


@pytest.mark.parametrize("method", ["tetens30", "sonntag90", "goffgratch46", "wmo08"])
@pytest.mark.parametrize(
    "invalid_values,exp0", [("clip", 100), ("mask", np.nan), (None, 188)]
)
def test_relative_humidity(
    tas_series, rh_series, huss_series, ps_series, method, invalid_values, exp0
):
    tas = tas_series(np.array([-10, -10, 10, 20, 35, 50, 75, 95]) + K2C)
    # Expected values obtained with the Sonntag90 method
    rh_exp = rh_series([exp0, 63.0, 66.0, 34.0, 14.0, 6.0, 1.0, 0.0])
    ps = ps_series([101325] * 8)
    huss = huss_series([0.003, 0.001] + [0.005] * 7)

    rh = xci.relative_humidity(
        tas=tas,
        huss=huss,
        ps=ps,
        method=method,
        invalid_values=invalid_values,
        ice_thresh="0 degC",
    )
    np.testing.assert_allclose(rh, rh_exp, atol=0.5, rtol=0.005)


@pytest.mark.parametrize("method", ["tetens30", "sonntag90", "goffgratch46", "wmo08"])
@pytest.mark.parametrize(
    "invalid_values,exp0", [("clip", 1.4e-2), ("mask", np.nan), (None, 2.2e-2)]
)
def test_specific_humidity(
    tas_series, rh_series, huss_series, ps_series, method, invalid_values, exp0
):
    tas = tas_series(np.array([20, -10, 10, 20, 35, 50, 75, 95]) + K2C)
    rh = rh_series([150, 10, 90, 20, 80, 50, 70, 40, 30])
    ps = ps_series(1000 * np.array([100] * 4 + [101] * 4))
    # Expected values obtained with the Sonntag90 method
    huss_exp = huss_series(
        [exp0, 1.6e-4, 6.9e-3, 3.0e-3, 2.9e-2, 4.1e-2, 2.1e-1, 5.7e-1]
    )

    huss = xci.specific_humidity(
        tas=tas,
        rh=rh,
        ps=ps,
        method=method,
        invalid_values=invalid_values,
        ice_thresh="0 degC",
    )
    np.testing.assert_allclose(huss, huss_exp, atol=1e-4, rtol=0.05)


def test_degree_days_exceedance_date(tas_series):
    tas = tas_series(np.ones(366) + K2C, start="2000-01-01")

    out = xci.degree_days_exceedance_date(
        tas, thresh="0 degC", op=">", sum_thresh="150 K days"
    )
    assert out[0] == 151

    out = xci.degree_days_exceedance_date(
        tas, thresh="2 degC", op="<", sum_thresh="150 degC days"
    )
    assert out[0] == 151

    out = xci.degree_days_exceedance_date(
        tas, thresh="2 degC", op="<", sum_thresh="150 K days", after_date="04-15"
    )
    assert out[0] == 256

    for attr in ["units", "is_dayofyear", "calendar"]:
        assert attr in out.attrs.keys()
    assert out.attrs["units"] == ""
    assert out.attrs["is_dayofyear"] == 1


@pytest.mark.parametrize("method,exp", [("binary", [1, 1, 1, 1, 1, 0, 0, 0, 0, 0])])
def test_snowfall_approximation(pr_series, tasmax_series, method, exp):
    pr = pr_series(np.ones(10))
    tasmax = tasmax_series(np.arange(10) + K2C)

    prsn = xci.snowfall_approximation(pr, tas=tasmax, thresh="5 degC", method=method)

    np.testing.assert_allclose(prsn, exp, atol=1e-5, rtol=1e-3)


@pytest.mark.parametrize("method,exp", [("binary", [0, 0, 0, 0, 0, 1, 1, 1, 1, 1])])
def test_rain_approximation(pr_series, tas_series, method, exp):
    pr = pr_series(np.ones(10))
    tas = tas_series(np.arange(10) + K2C)

    prlp = xci.rain_approximation(pr, tas=tas, thresh="5 degC", method=method)

    np.testing.assert_allclose(prlp, exp, atol=1e-5, rtol=1e-3)


def test_first_snowfall(prsn_series):
    prsn = prsn_series(30 - abs(np.arange(366) - 180), start="2000-01-01")
    out = xci.first_snowfall(prsn, thresh="15 kg m-2 s-1", freq="YS")
    assert out[0] == 166
    for attr in ["units", "is_dayofyear", "calendar"]:
        assert attr in out.attrs.keys()
    assert out.attrs["units"] == ""
    assert out.attrs["is_dayofyear"] == 1


def test_last_snowfall(prsn_series):
    prsn = prsn_series(30 - abs(np.arange(366) - 180), start="2000-01-01")
    out = xci.last_snowfall(prsn, thresh="15 kg m-2 s-1", freq="YS")
    assert out[0] == 196


def test_days_with_snow(prsn_series):
    prsn = prsn_series(np.arange(365), start="2000-01-01")
    out = xci.days_with_snow(prsn)
    assert len(out) == 2
    # Days with 0 and 1 are not counted, because condition is > thresh, not >=.
    assert sum(out) == 364

    out = xci.days_with_snow(prsn, low="10 kg m-2 s-1", high="20 kg m-2 s-1")
    np.testing.assert_array_equal(out, [10, 0])
    assert out.units == "d"


def test_snow_cover_duration(snd_series):
    a = np.ones(366) / 100.0
    a[10:20] = 0.3
    snd = snd_series(a)
    out = xci.snow_cover_duration(snd)
    assert len(out) == 2
    assert out[0] == 10


def test_continous_snow_cover_start(snd_series):
    snd = snd_series(np.arange(366) / 100.0)
    out = xci.continuous_snow_cover_start(snd)
    assert len(out) == 2
    np.testing.assert_array_equal(out, [snd.time.dt.dayofyear[0].data + 2, np.nan])
    for attr in ["units", "is_dayofyear", "calendar"]:
        assert attr in out.attrs.keys()
    assert out.attrs["units"] == ""
    assert out.attrs["is_dayofyear"] == 1


def test_continuous_snow_cover_end(snd_series):
    a = np.concatenate(
        [
            np.zeros(100),
            np.arange(10),
            10 * np.ones(100),
            10 * np.arange(10)[::-1],
            np.zeros(146),
        ]
    )
    snd = snd_series(a / 100.0)
    out = xci.continuous_snow_cover_end(snd)
    assert len(out) == 2
    doy = snd.time.dt.dayofyear[0].data
    np.testing.assert_array_equal(out, [(doy + 219) % 366, np.nan])
    for attr in ["units", "is_dayofyear", "calendar"]:
        assert attr in out.attrs.keys()
    assert out.attrs["units"] == ""
    assert out.attrs["is_dayofyear"] == 1


def test_high_precip_low_temp(pr_series, tasmin_series):
    pr = pr_series([0, 1, 2, 0, 0])
    tas = tasmin_series(np.array([0, 0, 1, 1]) + K2C)

    out = xci.high_precip_low_temp(pr, tas, pr_thresh="1 kg m-2 s-1", tas_thresh="1 C")
    np.testing.assert_array_equal(out, [1])


def test_blowing_snow(snd_series, ws_series):
    snd = snd_series([0, 0.1, 0.2, 0, 0, 0.1, 0.3, 0.5, 0.7, 0])
    w = ws_series([9, 0, 0, 0, 0, 1, 1, 0, 5, 0])

    out = xci.blowing_snow(snd, w, snd_thresh="50 cm", sfcWind_thresh="4 km/h")
    np.testing.assert_array_equal(out, [1])


def test_winter_storm(snd_series):
    snd = snd_series([0, 0.5, 0.2, 0.7, 0, 0.4])
    out = xci.winter_storm(snd, thresh="30 cm")
    np.testing.assert_array_equal(out, [3])


<<<<<<< HEAD
def test_humidex(tas_series):

    tas = tas_series([15, 25, 35, 40])
    tas.attrs["units"] = "C"

    dtas = tas_series([10, 15, 25, 25])
    dtas.attrs["units"] = "C"

    # expected values from https://en.wikipedia.org/wiki/Humidex
    expected = np.array([16, 29, 47, 52]) * units.degC

    # Celcius
    hc = xci.humidex(tas, dtas)
    np.testing.assert_array_almost_equal(hc, expected, 0)

    # Kelvin
    hk = xci.humidex(convert_units_to(tas, "K"), dtas)
    np.testing.assert_array_almost_equal(hk, expected.to("K"), 0)

    # Fahrenheit
    hf = xci.humidex(convert_units_to(tas, "fahrenheit"), dtas)
    np.testing.assert_array_almost_equal(hf, expected.to("fahrenheit"), 0)
=======
@pytest.mark.parametrize(
    "op,exp", [("max", 11), ("sum", 21), ("count", 3), ("mean", 7)]
)
def test_freezethaw_spell(tasmin_series, tasmax_series, op, exp):
    tmin = np.ones(365)
    tmax = np.ones(365)

    tmin[3:5] = -1
    tmin[10:15] = -1
    tmin[20:31] = -1
    tmin[50:55] = -1

    tasmax = tasmax_series(tmax + K2C)
    tasmin = tasmin_series(tmin + K2C)

    out = xci.multiday_temperature_swing(
        tasmin=tasmin, tasmax=tasmax, freq="AS-JUL", window=3, op=op
    )
    np.testing.assert_array_equal(out, exp)
>>>>>>> 912049eb
<|MERGE_RESOLUTION|>--- conflicted
+++ resolved
@@ -1873,30 +1873,6 @@
     np.testing.assert_array_equal(out, [3])
 
 
-<<<<<<< HEAD
-def test_humidex(tas_series):
-
-    tas = tas_series([15, 25, 35, 40])
-    tas.attrs["units"] = "C"
-
-    dtas = tas_series([10, 15, 25, 25])
-    dtas.attrs["units"] = "C"
-
-    # expected values from https://en.wikipedia.org/wiki/Humidex
-    expected = np.array([16, 29, 47, 52]) * units.degC
-
-    # Celcius
-    hc = xci.humidex(tas, dtas)
-    np.testing.assert_array_almost_equal(hc, expected, 0)
-
-    # Kelvin
-    hk = xci.humidex(convert_units_to(tas, "K"), dtas)
-    np.testing.assert_array_almost_equal(hk, expected.to("K"), 0)
-
-    # Fahrenheit
-    hf = xci.humidex(convert_units_to(tas, "fahrenheit"), dtas)
-    np.testing.assert_array_almost_equal(hf, expected.to("fahrenheit"), 0)
-=======
 @pytest.mark.parametrize(
     "op,exp", [("max", 11), ("sum", 21), ("count", 3), ("mean", 7)]
 )
@@ -1916,4 +1892,27 @@
         tasmin=tasmin, tasmax=tasmax, freq="AS-JUL", window=3, op=op
     )
     np.testing.assert_array_equal(out, exp)
->>>>>>> 912049eb
+
+
+def test_humidex(tas_series):
+
+    tas = tas_series([15, 25, 35, 40])
+    tas.attrs["units"] = "C"
+
+    dtas = tas_series([10, 15, 25, 25])
+    dtas.attrs["units"] = "C"
+
+    # expected values from https://en.wikipedia.org/wiki/Humidex
+    expected = np.array([16, 29, 47, 52]) * units.degC
+
+    # Celcius
+    hc = xci.humidex(tas, dtas)
+    np.testing.assert_array_almost_equal(hc, expected, 0)
+
+    # Kelvin
+    hk = xci.humidex(convert_units_to(tas, "K"), dtas)
+    np.testing.assert_array_almost_equal(hk, expected.to("K"), 0)
+
+    # Fahrenheit
+    hf = xci.humidex(convert_units_to(tas, "fahrenheit"), dtas)
+    np.testing.assert_array_almost_equal(hf, expected.to("fahrenheit"), 0)